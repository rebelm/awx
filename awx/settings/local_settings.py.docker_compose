--- conflicted
+++ resolved
@@ -79,14 +79,10 @@
     MONGO_DB = 'system_tracking_test'
 
 # Celery AMQP configuration.
-<<<<<<< HEAD
-BROKER_URL = 'amqp://guest:guest@rabbitmq//'
-=======
 BROKER_URL = "amqp://{}:{}@{}/{}".format(os.environ.get("RABBITMQ_USER"),
                                          os.environ.get("RABBITMQ_PASS"),
                                          os.environ.get("RABBITMQ_HOST"),
                                          os.environ.get("RABBITMQ_VHOST"))
->>>>>>> 574a0fde
 
 # Mongo host configuration
 MONGO_HOST = NotImplemented
