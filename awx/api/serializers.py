--- conflicted
+++ resolved
@@ -1601,12 +1601,8 @@
 
     def get_related(self, obj):
         res = super(JobOptionsSerializer, self).get_related(obj)
-<<<<<<< HEAD
+        res['labels'] = reverse('api:job_template_label_list', args=(obj.pk,))
         if obj.inventory:
-=======
-        res['labels'] = reverse('api:job_template_label_list', args=(obj.pk,))
-        if obj.inventory and obj.inventory.active:
->>>>>>> 4ff73b26
             res['inventory'] = reverse('api:inventory_detail', args=(obj.inventory.pk,))
         if obj.project:
             res['project'] = reverse('api:project_detail', args=(obj.project.pk,))
@@ -1666,13 +1662,9 @@
             notifiers_any = reverse('api:job_template_notifiers_any_list', args=(obj.pk,)),
             notifiers_success = reverse('api:job_template_notifiers_success_list', args=(obj.pk,)),
             notifiers_error = reverse('api:job_template_notifiers_error_list', args=(obj.pk,)),
-<<<<<<< HEAD
             access_list  = reverse('api:job_template_access_list',      args=(obj.pk,)),
-            survey_spec = reverse('api:job_template_survey_spec', args=(obj.pk,))
-=======
             survey_spec = reverse('api:job_template_survey_spec', args=(obj.pk,)),
             labels = reverse('api:job_template_label_list', args=(obj.pk,)),
->>>>>>> 4ff73b26
         ))
         if obj.host_config_key:
             res['callback'] = reverse('api:job_template_callback', args=(obj.pk,))
