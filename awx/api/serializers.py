# Copyright (c) 2015 Ansible, Inc.
# All Rights Reserved.

# Python
import copy
import json
import re
import logging
from collections import OrderedDict
from dateutil import rrule

# PyYAML
import yaml

# Django
from django.conf import settings
from django.contrib.auth import authenticate
from django.contrib.auth.models import User
from django.contrib.contenttypes.models import ContentType
from django.core.urlresolvers import reverse
from django.core.exceptions import ObjectDoesNotExist, ValidationError as DjangoValidationError
from django.db import models
# from django.utils.translation import ugettext_lazy as _
from django.utils.encoding import force_text
from django.utils.text import capfirst

# Django REST Framework
from rest_framework.exceptions import ValidationError
from rest_framework import fields
from rest_framework import serializers
from rest_framework import validators
from rest_framework.utils.serializer_helpers import ReturnList

# Django-Polymorphic
from polymorphic import PolymorphicModel

# AWX
from awx.main.constants import SCHEDULEABLE_PROVIDERS
from awx.main.models import * # noqa
from awx.main.fields import ImplicitRoleField
from awx.main.utils import get_type_for_model, get_model_for_type, build_url, timestamp_apiformat, camelcase_to_underscore
from awx.main.redact import REPLACE_STR
from awx.main.conf import tower_settings

from awx.api.license import feature_enabled
from awx.api.fields import BooleanNullField, CharNullField, ChoiceNullField, EncryptedPasswordField, VerbatimField

logger = logging.getLogger('awx.api.serializers')

# Fields that should be summarized regardless of object type.
DEFAULT_SUMMARY_FIELDS = ('id', 'name', 'description')# , 'created_by', 'modified_by')#, 'type')

# Keys are fields (foreign keys) where, if found on an instance, summary info
# should be added to the serialized data.  Values are a tuple of field names on
# the related object to include in the summary data (if the field is present on
# the related object).
SUMMARIZABLE_FK_FIELDS = {
    'organization': DEFAULT_SUMMARY_FIELDS,
    'user': ('id', 'username', 'first_name', 'last_name'),
    'team': DEFAULT_SUMMARY_FIELDS,
    'inventory': DEFAULT_SUMMARY_FIELDS + ('has_active_failures',
                                           'total_hosts',
                                           'hosts_with_active_failures',
                                           'total_groups',
                                           'groups_with_active_failures',
                                           'has_inventory_sources',
                                           'total_inventory_sources',
                                           'inventory_sources_with_failures'),
    'host': DEFAULT_SUMMARY_FIELDS + ('has_active_failures',
                                      'has_inventory_sources'),
    'group': DEFAULT_SUMMARY_FIELDS + ('has_active_failures',
                                       'total_hosts',
                                       'hosts_with_active_failures',
                                       'total_groups',
                                       'groups_with_active_failures',
                                       'has_inventory_sources'),
    'project': DEFAULT_SUMMARY_FIELDS + ('status',),
    'credential': DEFAULT_SUMMARY_FIELDS + ('kind', 'cloud'),
    'cloud_credential': DEFAULT_SUMMARY_FIELDS + ('kind', 'cloud'),
    'permission': DEFAULT_SUMMARY_FIELDS,
    'job': DEFAULT_SUMMARY_FIELDS + ('status', 'failed',),
    'job_template': DEFAULT_SUMMARY_FIELDS,
    'schedule': DEFAULT_SUMMARY_FIELDS + ('next_run',),
    'unified_job_template': DEFAULT_SUMMARY_FIELDS + ('unified_job_type',),
    'last_job': DEFAULT_SUMMARY_FIELDS + ('finished', 'status', 'failed', 'license_error'),
    'last_job_host_summary': DEFAULT_SUMMARY_FIELDS + ('failed',),
    'last_update': DEFAULT_SUMMARY_FIELDS + ('status', 'failed', 'license_error'),
    'current_update': DEFAULT_SUMMARY_FIELDS + ('status', 'failed', 'license_error'),
    'current_job': DEFAULT_SUMMARY_FIELDS + ('status', 'failed', 'license_error'),
    'inventory_source': ('source', 'last_updated', 'status'),
    'source_script': ('name', 'description'),
}


def reverse_gfk(content_object):
    '''
    Computes a reverse for a GenericForeignKey field.

    Returns a dictionary of the form
        { '<type>': reverse(<type detail>) }
    for example
        { 'organization': '/api/v1/organizations/1/' }
    '''
    if content_object is None or not hasattr(content_object, 'get_absolute_url'):
        return {}

    return {
        camelcase_to_underscore(content_object.__class__.__name__): content_object.get_absolute_url()
    }


class BaseSerializerMetaclass(serializers.SerializerMetaclass):
    '''
    Custom metaclass to enable attribute inheritance from Meta objects on
    serializer base classes.

    Also allows for inheriting or updating field lists from base class(es):

        class Meta:

            # Inherit all fields from base class.
            fields = ('*',)

            # Inherit all fields from base class and add 'foo'.
            fields = ('*', 'foo')

            # Inherit all fields from base class except 'bar'.
            fields = ('*', '-bar')

            # Define fields as 'foo' and 'bar'; ignore base class fields.
            fields = ('foo', 'bar')

            # Extra field kwargs dicts are also merged from base classes.
            extra_kwargs = {
                'foo': {'required': True},
                'bar': {'read_only': True},
            }

            # If a subclass were to define extra_kwargs as:
            extra_kwargs = {
                'foo': {'required': False, 'default': ''},
                'bar': {'label': 'New Label for Bar'},
            }

            # The resulting value of extra_kwargs would be:
            extra_kwargs = {
                'foo': {'required': False, 'default': ''},
                'bar': {'read_only': True, 'label': 'New Label for Bar'},
            }

            # Extra field kwargs cannot be removed in subclasses, only replaced.

    '''

    @staticmethod
    def _is_list_of_strings(x):
        return isinstance(x, (list, tuple)) and all([isinstance(y, basestring) for y in x])

    @staticmethod
    def _is_extra_kwargs(x):
        return isinstance(x, dict) and all([isinstance(k, basestring) and isinstance(v, dict) for k,v in x.items()])

    @classmethod
    def _update_meta(cls, base, meta, other=None):
        for attr in dir(other):
            if attr.startswith('_'):
                continue
            val = getattr(other, attr)
            meta_val = getattr(meta, attr, None)
            # Special handling for lists/tuples of strings (field names).
            if cls._is_list_of_strings(val) and cls._is_list_of_strings(meta_val or []):
                meta_val = meta_val or []
                new_vals = []
                except_vals = []
                if base: # Merge values from all bases.
                    new_vals.extend([x for x in meta_val])
                for v in val:
                    if not base and v == '*': # Inherit all values from previous base(es).
                        new_vals.extend([x for x in meta_val])
                    elif not base and v.startswith('-'): # Except these values.
                        except_vals.append(v[1:])
                    else:
                        new_vals.append(v)
                val = []
                for v in new_vals:
                    if v not in except_vals and v not in val:
                        val.append(v)
                val = tuple(val)
            # Merge extra_kwargs dicts from base classes.
            elif cls._is_extra_kwargs(val) and cls._is_extra_kwargs(meta_val or {}):
                meta_val = meta_val or {}
                new_val = {}
                if base:
                    for k,v in meta_val.items():
                        new_val[k] = copy.deepcopy(v)
                for k,v in val.items():
                    new_val.setdefault(k, {}).update(copy.deepcopy(v))
                val = new_val
            # Any other values are copied in case they are mutable objects.
            else:
                val = copy.deepcopy(val)
            setattr(meta, attr, val)

    def __new__(cls, name, bases, attrs):
        meta = type('Meta', (object,), {})
        for base in bases[::-1]:
            cls._update_meta(base, meta, getattr(base, 'Meta', None))
        cls._update_meta(None, meta, attrs.get('Meta', meta))
        attrs['Meta'] = meta
        return super(BaseSerializerMetaclass, cls).__new__(cls, name, bases, attrs)


class BaseSerializer(serializers.ModelSerializer):

    __metaclass__ = BaseSerializerMetaclass

    class Meta:
        fields = ('id', 'type', 'url', 'related', 'summary_fields', 'created',
                  'modified', 'name', 'description')
        summary_fields = () # FIXME: List of field names from this serializer that should be used when included as part of another's summary_fields.
        summarizable_fields = () # FIXME: List of field names on this serializer that should be included in summary_fields.

    # add the URL and related resources
    type           = serializers.SerializerMethodField()
    url            = serializers.SerializerMethodField()
    related        = serializers.SerializerMethodField('_get_related')
    summary_fields = serializers.SerializerMethodField('_get_summary_fields')

    # make certain fields read only
    created       = serializers.SerializerMethodField()
    modified      = serializers.SerializerMethodField()


    def get_type(self, obj):
        return get_type_for_model(self.Meta.model)

    def get_types(self):
        return [self.get_type(None)]

    def get_type_choices(self):
        type_name_map = {
            'job': 'Playbook Run',
            'ad_hoc_command': 'Command',
            'project_update': 'SCM Update',
            'inventory_update': 'Inventory Sync',
            'system_job': 'Management Job',
        }
        choices = []
        for t in self.get_types():
            name = type_name_map.get(t, force_text(get_model_for_type(t)._meta.verbose_name).title())
            choices.append((t, name))
        return choices

    def get_url(self, obj):
        if obj is None or not hasattr(obj, 'get_absolute_url'):
            return ''
        elif isinstance(obj, User):
            return reverse('api:user_detail', args=(obj.pk,))
        else:
            return obj.get_absolute_url()

    def _get_related(self, obj):
        return {} if obj is None else self.get_related(obj)

    def get_related(self, obj):
        res = OrderedDict()
        if getattr(obj, 'created_by', None):
            res['created_by'] = reverse('api:user_detail', args=(obj.created_by.pk,))
        if getattr(obj, 'modified_by', None):
            res['modified_by'] = reverse('api:user_detail', args=(obj.modified_by.pk,))
        return res

    def _get_summary_fields(self, obj):
        return {} if obj is None else self.get_summary_fields(obj)

    def get_summary_fields(self, obj):
        # Return values for certain fields on related objects, to simplify
        # displaying lists of items without additional API requests.
        summary_fields = OrderedDict()
        for fk, related_fields in SUMMARIZABLE_FK_FIELDS.items():
            try:
                # A few special cases where we don't want to access the field
                # because it results in additional queries.
                if fk == 'job' and isinstance(obj, UnifiedJob):
                    continue
                if fk == 'project' and isinstance(obj, InventorySource):
                    continue

                fkval = getattr(obj, fk, None)
                if fkval is None:
                    continue
                if fkval == obj:
                    continue
                summary_fields[fk] = OrderedDict()
                for field in related_fields:
                    fval = getattr(fkval, field, None)
                    if fval is None and field == 'type':
                        if isinstance(fkval, PolymorphicModel):
                            fkval = fkval.get_real_instance()
                        fval = get_type_for_model(fkval)
                    elif fval is None and field == 'unified_job_type' and isinstance(fkval, UnifiedJobTemplate):
                        fkval = fkval.get_real_instance()
                        fval = get_type_for_model(fkval._get_unified_job_class())
                    if fval is not None:
                        summary_fields[fk][field] = fval
            # Can be raised by the reverse accessor for a OneToOneField.
            except ObjectDoesNotExist:
                pass
        if getattr(obj, 'created_by', None):
            summary_fields['created_by'] = OrderedDict()
            for field in SUMMARIZABLE_FK_FIELDS['user']:
                summary_fields['created_by'][field] = getattr(obj.created_by, field)
        if getattr(obj, 'modified_by', None):
            summary_fields['modified_by'] = OrderedDict()
            for field in SUMMARIZABLE_FK_FIELDS['user']:
                summary_fields['modified_by'][field] = getattr(obj.modified_by, field)

        # RBAC summary fields
        request = self.context.get('request', None)
        if request and isinstance(obj, ResourceMixin) and request.user.is_authenticated():
            summary_fields['permissions'] = obj.get_permissions(request.user)
        roles = {}
        for field in obj._meta.get_fields():
            if type(field) is ImplicitRoleField:
                role = getattr(obj, field.name)
                #roles[field.name] = RoleSerializer(data=role).to_representation(role)
                roles[field.name] = {
                    'id': role.id,
                    'name': role.name,
                    'description': role.description,
                    'url': role.get_absolute_url(),
                }
        if len(roles) > 0:
            summary_fields['roles'] = roles
        return summary_fields

    def get_created(self, obj):
        if obj is None:
            return None
        elif isinstance(obj, User):
            return obj.date_joined
        else:
            return obj.created

    def get_modified(self, obj):
        if obj is None:
            return None
        elif isinstance(obj, User):
            return obj.last_login # Not actually exposed for User.
        else:
            return obj.modified

    def build_standard_field(self, field_name, model_field):
        # DRF 3.3 serializers.py::build_standard_field() -> utils/field_mapping.py::get_field_kwargs() short circuits
        # when a Model's editable field is set to False. The short circuit skips choice rendering.
        #
        # This logic is to force rendering choice's on an uneditable field.
        # Note: Consider expanding this rendering for more than just choices fields
        # Note: This logic works in conjuction with
        if hasattr(model_field, 'choices') and model_field.choices:
            was_editable = model_field.editable
            model_field.editable = True

        field_class, field_kwargs = super(BaseSerializer, self).build_standard_field(field_name, model_field)
        if hasattr(model_field, 'choices') and model_field.choices:
            model_field.editable = was_editable
            if was_editable is False:
                field_kwargs['read_only'] = True

        # Pass model field default onto the serializer field if field is not read-only.
        if model_field.has_default() and not field_kwargs.get('read_only', False):
            field_kwargs['default'] = field_kwargs['initial'] = model_field.get_default()

        # Enforce minimum value of 0 for PositiveIntegerFields.
        if isinstance(model_field, (models.PositiveIntegerField, models.PositiveSmallIntegerField)) and 'choices' not in field_kwargs:
            field_kwargs['min_value'] = 0

        # Use custom boolean field that allows null and empty string as False values.
        if isinstance(model_field, models.BooleanField) and not field_kwargs.get('read_only', False):
            field_class = BooleanNullField

        # Use custom char or choice field that coerces null to an empty string.
        if isinstance(model_field, (models.CharField, models.TextField)) and not field_kwargs.get('read_only', False):
            if 'choices' in field_kwargs:
                field_class = ChoiceNullField
            else:
                field_class = CharNullField

        # Update verbosity choices from settings (for job templates, jobs, ad hoc commands).
        if field_name == 'verbosity' and 'choices' in field_kwargs:
            field_kwargs['choices'] = getattr(settings, 'VERBOSITY_CHOICES', field_kwargs['choices'])

        # Update the message used for the unique validator to use capitalized
        # verbose name; keeps unique message the same as with DRF 2.x.
        opts = self.Meta.model._meta.concrete_model._meta
        for validator in field_kwargs.get('validators', []):
            if isinstance(validator, validators.UniqueValidator):
                unique_error_message = model_field.error_messages.get('unique', None)
                if unique_error_message:
                    unique_error_message = unique_error_message % {
                        'model_name': capfirst(opts.verbose_name),
                        'field_label': capfirst(model_field.verbose_name),
                    }
                    validator.message = unique_error_message

        return field_class, field_kwargs

    def build_relational_field(self, field_name, relation_info):
        field_class, field_kwargs = super(BaseSerializer, self).build_relational_field(field_name, relation_info)
        # Don't include choices for foreign key fields.
        field_kwargs.pop('choices', None)
        return field_class, field_kwargs

    def get_unique_together_validators(self):
        # Allow the model's full_clean method to handle the unique together validation.
        return []

    def run_validation(self, data=fields.empty):
        try:
            return super(BaseSerializer, self).run_validation(data)
        except ValidationError as exc:
            # Avoid bug? in DRF if exc.detail happens to be a list instead of a dict.
            raise ValidationError(detail=serializers.get_validation_error_detail(exc))

    def get_validation_exclusions(self, obj=None):
        # Borrowed from DRF 2.x - return model fields that should be excluded
        # from model validation.
        cls = self.Meta.model
        opts = cls._meta.concrete_model._meta
        exclusions = [field.name for field in opts.fields + opts.many_to_many]
        for field_name, field in self.fields.items():
            field_name = field.source or field_name
            if field_name not in exclusions:
                continue
            if field.read_only:
                continue
            if isinstance(field, serializers.Serializer):
                continue
            exclusions.remove(field_name)
        return exclusions

    def validate(self, attrs):
        attrs = super(BaseSerializer, self).validate(attrs)
        try:
            # Create/update a model instance and run it's full_clean() method to
            # do any validation implemented on the model class.
            exclusions = self.get_validation_exclusions(self.instance)
            obj = self.instance or self.Meta.model()
            for k,v in attrs.items():
                if k not in exclusions:
                    setattr(obj, k, v)
            obj.full_clean(exclude=exclusions)
            # full_clean may modify values on the instance; copy those changes
            # back to attrs so they are saved.
            for k in attrs.keys():
                if k not in exclusions:
                    attrs[k] = getattr(obj, k)
        except DjangoValidationError as exc:
            # DjangoValidationError may contain a list or dict; normalize into a
            # dict where the keys are the field name and the values are a list
            # of error messages, then raise as a DRF ValidationError.  DRF would
            # normally convert any DjangoValidationError to a non-field specific
            # error message; here we preserve field-specific errors raised from
            # the model's full_clean method.
            d = exc.update_error_dict({})
            for k,v in d.items():
                v = v if isinstance(v, list) else [v]
                v2 = []
                for e in v:
                    if isinstance(e, DjangoValidationError):
                        v2.extend(list(e))
                    elif isinstance(e, list):
                        v2.extend(e)
                    else:
                        v2.append(e)
                d[k] = map(force_text, v2)
            raise ValidationError(d)
        return attrs


class EmptySerializer(serializers.Serializer):
    pass

class BaseFactSerializer(BaseSerializer):

    __metaclass__ = BaseSerializerMetaclass

    def get_fields(self):
        ret = super(BaseFactSerializer, self).get_fields()
        if 'module' in ret:
            # TODO: the values_list may pull in a LOT of entries before the distinct is called
            modules = Fact.objects.all().values_list('module', flat=True).distinct()
            choices = [(o, o.title()) for o in modules]
            ret['module'] = serializers.ChoiceField(choices=choices, read_only=True, required=False)
        return ret

class UnifiedJobTemplateSerializer(BaseSerializer):

    class Meta:
        model = UnifiedJobTemplate
        fields = ('*', 'last_job_run', 'last_job_failed', 'has_schedules',
                  'next_job_run', 'status')

    def get_related(self, obj):
        res = super(UnifiedJobTemplateSerializer, self).get_related(obj)
        if obj.current_job:
            res['current_job'] = obj.current_job.get_absolute_url()
        if obj.last_job:
            res['last_job'] = obj.last_job.get_absolute_url()
        if obj.next_schedule:
            res['next_schedule'] = obj.next_schedule.get_absolute_url()
        return res

    def get_types(self):
        if type(self) is UnifiedJobTemplateSerializer:
            return ['project', 'inventory_source', 'job_template', 'system_job_template']
        else:
            return super(UnifiedJobTemplateSerializer, self).get_types()

    def to_representation(self, obj):
        serializer_class = None
        if type(self) is UnifiedJobTemplateSerializer:
            if isinstance(obj, Project):
                serializer_class = ProjectSerializer
            elif isinstance(obj, InventorySource):
                serializer_class = InventorySourceSerializer
            elif isinstance(obj, JobTemplate):
                serializer_class = JobTemplateSerializer
        if serializer_class:
            serializer = serializer_class(instance=obj)
            return serializer.to_representation(obj)
        else:
            return super(UnifiedJobTemplateSerializer, self).to_representation(obj)


class UnifiedJobSerializer(BaseSerializer):

    result_stdout = serializers.SerializerMethodField()

    class Meta:
        model = UnifiedJob
        fields = ('*', 'unified_job_template', 'launch_type', 'status',
                  'failed', 'started', 'finished', 'elapsed', 'job_args',
                  'job_cwd', 'job_env', 'job_explanation', 'result_stdout',
                  'result_traceback')
        extra_kwargs = {
            'unified_job_template': {
                'source': 'unified_job_template_id',
                'label': 'unified job template',
            },
            'job_env': {
                'read_only': True,
                'label': 'job_env',
            }
        }

    def get_types(self):
        if type(self) is UnifiedJobSerializer:
            return ['project_update', 'inventory_update', 'job', 'ad_hoc_command', 'system_job']
        else:
            return super(UnifiedJobSerializer, self).get_types()

    def get_related(self, obj):
        res = super(UnifiedJobSerializer, self).get_related(obj)
        if obj.unified_job_template:
            res['unified_job_template'] = obj.unified_job_template.get_absolute_url()
        if obj.schedule:
            res['schedule'] = obj.schedule.get_absolute_url()
        if isinstance(obj, ProjectUpdate):
            res['stdout'] = reverse('api:project_update_stdout', args=(obj.pk,))
        elif isinstance(obj, InventoryUpdate):
            res['stdout'] = reverse('api:inventory_update_stdout', args=(obj.pk,))
        elif isinstance(obj, Job):
            res['stdout'] = reverse('api:job_stdout', args=(obj.pk,))
        elif isinstance(obj, AdHocCommand):
            res['stdout'] = reverse('api:ad_hoc_command_stdout', args=(obj.pk,))
        return res

    def to_representation(self, obj):
        serializer_class = None
        if type(self) is UnifiedJobSerializer:
            if isinstance(obj, ProjectUpdate):
                serializer_class = ProjectUpdateSerializer
            elif isinstance(obj, InventoryUpdate):
                serializer_class = InventoryUpdateSerializer
            elif isinstance(obj, Job):
                serializer_class = JobSerializer
            elif isinstance(obj, AdHocCommand):
                serializer_class = AdHocCommandSerializer
            elif isinstance(obj, SystemJob):
                serializer_class = SystemJobSerializer
        if serializer_class:
            serializer = serializer_class(instance=obj)
            ret = serializer.to_representation(obj)
        else:
            ret = super(UnifiedJobSerializer, self).to_representation(obj)
        if 'elapsed' in ret:
            ret['elapsed'] = float(ret['elapsed'])
        return ret

    def get_result_stdout(self, obj):
        obj_size = obj.result_stdout_size
        if obj_size > tower_settings.STDOUT_MAX_BYTES_DISPLAY:
            return "Standard Output too large to display (%d bytes), only download supported for sizes over %d bytes" % (obj_size,
                                                                                                                         tower_settings.STDOUT_MAX_BYTES_DISPLAY)
        return obj.result_stdout


class UnifiedJobListSerializer(UnifiedJobSerializer):

    class Meta:
        fields = ('*', '-job_args', '-job_cwd', '-job_env', '-result_traceback', '-result_stdout')

    def get_field_names(self, declared_fields, info):
        field_names = super(UnifiedJobListSerializer, self).get_field_names(declared_fields, info)
        # Meta multiple inheritance and -field_name options don't seem to be
        # taking effect above, so remove the undesired fields here.
        return tuple(x for x in field_names if x not in ('job_args', 'job_cwd', 'job_env', 'result_traceback', 'result_stdout'))

    def get_types(self):
        if type(self) is UnifiedJobListSerializer:
            return ['project_update', 'inventory_update', 'job', 'ad_hoc_command', 'system_job']
        else:
            return super(UnifiedJobListSerializer, self).get_types()

    def to_representation(self, obj):
        serializer_class = None
        if type(self) is UnifiedJobListSerializer:
            if isinstance(obj, ProjectUpdate):
                serializer_class = ProjectUpdateListSerializer
            elif isinstance(obj, InventoryUpdate):
                serializer_class = InventoryUpdateListSerializer
            elif isinstance(obj, Job):
                serializer_class = JobListSerializer
            elif isinstance(obj, AdHocCommand):
                serializer_class = AdHocCommandListSerializer
            elif isinstance(obj, SystemJob):
                serializer_class = SystemJobListSerializer
        if serializer_class:
            serializer = serializer_class(instance=obj)
            ret = serializer.to_representation(obj)
        else:
            ret = super(UnifiedJobListSerializer, self).to_representation(obj)
        if 'elapsed' in ret:
            ret['elapsed'] = float(ret['elapsed'])
        return ret


class UnifiedJobStdoutSerializer(UnifiedJobSerializer):

    result_stdout = serializers.SerializerMethodField()

    class Meta:
        fields = ('result_stdout',)

    def get_result_stdout(self, obj):
        obj_size = obj.result_stdout_size
        if obj_size > tower_settings.STDOUT_MAX_BYTES_DISPLAY:
            return "Standard Output too large to display (%d bytes), only download supported for sizes over %d bytes" % (obj_size,
                                                                                                                         tower_settings.STDOUT_MAX_BYTES_DISPLAY)
        return obj.result_stdout

    def get_types(self):
        if type(self) is UnifiedJobStdoutSerializer:
            return ['project_update', 'inventory_update', 'job', 'ad_hoc_command', 'system_job']
        else:
            return super(UnifiedJobStdoutSerializer, self).get_types()

    # TODO: Needed?
    #def to_representation(self, obj):
    #    ret = super(UnifiedJobStdoutSerializer, self).to_representation(obj)
    #    return ret.get('result_stdout', '')


class UserSerializer(BaseSerializer):

    password = serializers.CharField(required=False, default='', write_only=True,
                                     help_text='Write-only field used to change the password.')
    ldap_dn = serializers.CharField(source='profile.ldap_dn', read_only=True)

    class Meta:
        model = User
        fields = ('*', '-name', '-description', '-modified',
                  '-summary_fields', 'username', 'first_name', 'last_name',
                  'email', 'is_superuser', 'password', 'ldap_dn')

    def to_representation(self, obj):
        ret = super(UserSerializer, self).to_representation(obj)
        ret.pop('password', None)
        if obj:
            ret['auth'] = obj.social_auth.values('provider', 'uid')
        return ret

    def get_validation_exclusions(self, obj=None):
        ret = super(UserSerializer, self).get_validation_exclusions(obj)
        ret.append('password')
        return ret

    def validate_password(self, value):
        if not self.instance and value in (None, ''):
            raise serializers.ValidationError('Password required for new User')
        return value

    def _update_password(self, obj, new_password):
        # For now we're not raising an error, just not saving password for
        # users managed by LDAP who already have an unusable password set.
        if getattr(settings, 'AUTH_LDAP_SERVER_URI', None) and feature_enabled('ldap'):
            try:
                if obj.pk and obj.profile.ldap_dn and not obj.has_usable_password():
                    new_password = None
            except AttributeError:
                pass
        if (getattr(settings, 'SOCIAL_AUTH_GOOGLE_OAUTH2_KEY', None) or
                getattr(settings, 'SOCIAL_AUTH_GITHUB_KEY', None) or
                getattr(settings, 'SOCIAL_AUTH_GITHUB_ORG_KEY', None) or
                getattr(settings, 'SOCIAL_AUTH_GITHUB_TEAM_KEY', None) or
                getattr(settings, 'SOCIAL_AUTH_SAML_ENABLED_IDPS', None)) and obj.social_auth.all():
            new_password = None
        if new_password:
            obj.set_password(new_password)
            obj.save(update_fields=['password'])
        elif not obj.password:
            obj.set_unusable_password()
            obj.save(update_fields=['password'])

    def create(self, validated_data):
        new_password = validated_data.pop('password', None)
        obj = super(UserSerializer, self).create(validated_data)
        self._update_password(obj, new_password)
        return obj

    def update(self, obj, validated_data):
        new_password = validated_data.pop('password', None)
        obj = super(UserSerializer, self).update(obj, validated_data)
        self._update_password(obj, new_password)
        return obj

    def get_related(self, obj):
        res = super(UserSerializer, self).get_related(obj)
        res.update(dict(
            teams                  = reverse('api:user_teams_list',               args=(obj.pk,)),
            organizations          = reverse('api:user_organizations_list',       args=(obj.pk,)),
            admin_of_organizations = reverse('api:user_admin_of_organizations_list', args=(obj.pk,)),
            projects               = reverse('api:user_projects_list',            args=(obj.pk,)),
            credentials            = reverse('api:user_credentials_list',         args=(obj.pk,)),
            roles                  = reverse('api:user_roles_list',               args=(obj.pk,)),
            activity_stream        = reverse('api:user_activity_stream_list',     args=(obj.pk,)),
            access_list            = reverse('api:user_access_list',              args=(obj.pk,)),
        ))
        return res

    def _validate_ldap_managed_field(self, value, field_name):
        if not getattr(settings, 'AUTH_LDAP_SERVER_URI', None) or not feature_enabled('ldap'):
            return value
        try:
            is_ldap_user = bool(self.instance and self.instance.profile.ldap_dn)
        except AttributeError:
            is_ldap_user = False
        if is_ldap_user:
            ldap_managed_fields = ['username']
            ldap_managed_fields.extend(getattr(settings, 'AUTH_LDAP_USER_ATTR_MAP', {}).keys())
            ldap_managed_fields.extend(getattr(settings, 'AUTH_LDAP_USER_FLAGS_BY_GROUP', {}).keys())
            if field_name in ldap_managed_fields:
                if value != getattr(self.instance, field_name):
                    raise serializers.ValidationError('Unable to change %s on user managed by LDAP' % field_name)
        return value

    def validate_username(self, value):
        return self._validate_ldap_managed_field(value, 'username')

    def validate_first_name(self, value):
        return self._validate_ldap_managed_field(value, 'first_name')

    def validate_last_name(self, value):
        return self._validate_ldap_managed_field(value, 'last_name')

    def validate_email(self, value):
        return self._validate_ldap_managed_field(value, 'email')

    def validate_is_superuser(self, value):
        return self._validate_ldap_managed_field(value, 'is_superuser')


class OrganizationSerializer(BaseSerializer):

    class Meta:
        model = Organization
        fields = ('*',)

    def get_related(self, obj):
        res = super(OrganizationSerializer, self).get_related(obj)
        res.update(dict(
            projects    = reverse('api:organization_projects_list',       args=(obj.pk,)),
            inventories = reverse('api:organization_inventories_list',    args=(obj.pk,)),
            users       = reverse('api:organization_users_list',          args=(obj.pk,)),
            admins      = reverse('api:organization_admins_list',         args=(obj.pk,)),
            teams       = reverse('api:organization_teams_list',          args=(obj.pk,)),
            activity_stream = reverse('api:organization_activity_stream_list', args=(obj.pk,)),
            notifiers = reverse('api:organization_notifiers_list', args=(obj.pk,)),
            notifiers_any = reverse('api:organization_notifiers_any_list', args=(obj.pk,)),
            notifiers_success = reverse('api:organization_notifiers_success_list', args=(obj.pk,)),
            notifiers_error = reverse('api:organization_notifiers_error_list', args=(obj.pk,)),
            access_list = reverse('api:organization_access_list',         args=(obj.pk,)),
        ))
        return res

    def get_summary_fields(self, obj):
        summary_dict = super(OrganizationSerializer, self).get_summary_fields(obj)
        counts_dict = self.context.get('related_field_counts', None)
        if counts_dict is not None and summary_dict is not None:
            if obj.id not in counts_dict:
                summary_dict['related_field_counts'] = {
                    'inventories': 0, 'teams': 0, 'users': 0,
                    'job_templates': 0, 'admins': 0, 'projects': 0}
            else:
                summary_dict['related_field_counts'] = counts_dict[obj.id]
        return summary_dict


class ProjectOptionsSerializer(BaseSerializer):

    class Meta:
        fields = ('*', 'local_path', 'scm_type', 'scm_url', 'scm_branch',
                  'scm_clean', 'scm_delete_on_update', 'credential')

    def get_related(self, obj):
        res = super(ProjectOptionsSerializer, self).get_related(obj)
        if obj.credential:
            res['credential'] = reverse('api:credential_detail',
                                        args=(obj.credential.pk,))
        return res

    def validate(self, attrs):
        errors = {}

        # Don't allow assigning a local_path used by another project.
        # Don't allow assigning a local_path when scm_type is set.
        valid_local_paths = Project.get_local_path_choices()
        if self.instance:
            scm_type = attrs.get('scm_type', self.instance.scm_type) or u''
        else:
            scm_type = attrs.get('scm_type', u'') or u''
        if self.instance and not scm_type:
            valid_local_paths.append(self.instance.local_path)
        if scm_type:
            attrs.pop('local_path', None)
        if 'local_path' in attrs and attrs['local_path'] not in valid_local_paths:
            errors['local_path'] = 'Invalid path choice'

        if errors:
            raise serializers.ValidationError(errors)

        return super(ProjectOptionsSerializer, self).validate(attrs)

    def to_representation(self, obj):
        ret = super(ProjectOptionsSerializer, self).to_representation(obj)
        if obj is not None and 'credential' in ret and not obj.credential:
            ret['credential'] = None
        return ret


class ProjectSerializer(UnifiedJobTemplateSerializer, ProjectOptionsSerializer):

    status = serializers.ChoiceField(choices=Project.PROJECT_STATUS_CHOICES, read_only=True)
    last_update_failed = serializers.BooleanField(read_only=True)
    last_updated = serializers.DateTimeField(read_only=True)

    class Meta:
        model = Project
        fields = ('*', 'organization', 'scm_delete_on_next_update', 'scm_update_on_launch',
                  'scm_update_cache_timeout') + \
                 ('last_update_failed', 'last_updated')  # Backwards compatibility
        read_only_fields = ('scm_delete_on_next_update',)

    def get_related(self, obj):
        res = super(ProjectSerializer, self).get_related(obj)
        res.update(dict(
            teams = reverse('api:project_teams_list', args=(obj.pk,)),
            playbooks = reverse('api:project_playbooks', args=(obj.pk,)),
            update = reverse('api:project_update_view', args=(obj.pk,)),
            project_updates = reverse('api:project_updates_list', args=(obj.pk,)),
            schedules = reverse('api:project_schedules_list', args=(obj.pk,)),
            activity_stream = reverse('api:project_activity_stream_list', args=(obj.pk,)),
            notifiers_any = reverse('api:project_notifiers_any_list', args=(obj.pk,)),
            notifiers_success = reverse('api:project_notifiers_success_list', args=(obj.pk,)),
            notifiers_error = reverse('api:project_notifiers_error_list', args=(obj.pk,)),
            access_list = reverse('api:project_access_list', args=(obj.pk,)),
        ))
        if obj.organization:
            res['organization'] = reverse('api:organization_detail',
                                          args=(obj.organization.pk,))
        # Backwards compatibility.
        if obj.current_update:
            res['current_update'] = reverse('api:project_update_detail',
                                            args=(obj.current_update.pk,))
        if obj.last_update:
            res['last_update'] = reverse('api:project_update_detail',
                                         args=(obj.last_update.pk,))
        return res

    def validate(self, attrs):
        if 'organization' not in attrs or type(attrs['organization']) is not Organization:
            raise serializers.ValidationError('Missing organization')
        return super(ProjectSerializer, self).validate(attrs)



class ProjectPlaybooksSerializer(ProjectSerializer):

    playbooks = serializers.ReadOnlyField(help_text='Array of playbooks available within this project.')

    class Meta:
        model = Project
        fields = ('playbooks',)

    @property
    def data(self):
        ret = super(ProjectPlaybooksSerializer, self).data
        ret = ret.get('playbooks', [])
        return ReturnList(ret, serializer=self)


class ProjectUpdateViewSerializer(ProjectSerializer):

    can_update = serializers.BooleanField(read_only=True)

    class Meta:
        fields = ('can_update',)


class ProjectUpdateSerializer(UnifiedJobSerializer, ProjectOptionsSerializer):

    class Meta:
        model = ProjectUpdate
        fields = ('*', 'project')

    def get_related(self, obj):
        res = super(ProjectUpdateSerializer, self).get_related(obj)
        res.update(dict(
            project = reverse('api:project_detail', args=(obj.project.pk,)),
            cancel = reverse('api:project_update_cancel', args=(obj.pk,)),
            notifications = reverse('api:project_update_notifications_list', args=(obj.pk,)),
        ))
        return res


class ProjectUpdateListSerializer(ProjectUpdateSerializer, UnifiedJobListSerializer):

    pass


class ProjectUpdateCancelSerializer(ProjectUpdateSerializer):

    can_cancel = serializers.BooleanField(read_only=True)

    class Meta:
        fields = ('can_cancel',)


class BaseSerializerWithVariables(BaseSerializer):

    def validate_variables(self, value):
        try:
            json.loads(value.strip() or '{}')
        except ValueError:
            try:
                yaml.safe_load(value)
            except yaml.YAMLError:
                raise serializers.ValidationError('Must be valid JSON or YAML')
        return value


class InventorySerializer(BaseSerializerWithVariables):

    class Meta:
        model = Inventory
        fields = ('*', 'organization', 'variables', 'has_active_failures',
                  'total_hosts', 'hosts_with_active_failures', 'total_groups',
                  'groups_with_active_failures', 'has_inventory_sources',
                  'total_inventory_sources', 'inventory_sources_with_failures')

    def get_related(self, obj):
        res = super(InventorySerializer, self).get_related(obj)
        res.update(dict(
            hosts         = reverse('api:inventory_hosts_list',        args=(obj.pk,)),
            groups        = reverse('api:inventory_groups_list',       args=(obj.pk,)),
            root_groups   = reverse('api:inventory_root_groups_list',  args=(obj.pk,)),
            variable_data = reverse('api:inventory_variable_data',     args=(obj.pk,)),
            script        = reverse('api:inventory_script_view',       args=(obj.pk,)),
            tree          = reverse('api:inventory_tree_view',         args=(obj.pk,)),
            inventory_sources = reverse('api:inventory_inventory_sources_list', args=(obj.pk,)),
            activity_stream = reverse('api:inventory_activity_stream_list', args=(obj.pk,)),
            job_templates = reverse('api:inventory_job_template_list', args=(obj.pk,)),
            scan_job_templates = reverse('api:inventory_scan_job_template_list', args=(obj.pk,)),
            ad_hoc_commands = reverse('api:inventory_ad_hoc_commands_list', args=(obj.pk,)),
            access_list = reverse('api:inventory_access_list',         args=(obj.pk,)),
            #single_fact = reverse('api:inventory_single_fact_view', args=(obj.pk,)),
        ))
        if obj.organization:
            res['organization'] = reverse('api:organization_detail', args=(obj.organization.pk,))
        return res

    def to_representation(self, obj):
        ret = super(InventorySerializer, self).to_representation(obj)
        if obj is not None and 'organization' in ret and not obj.organization:
            ret['organization'] = None
        return ret


class InventoryDetailSerializer(InventorySerializer):

    class Meta:
        fields = ('*', 'can_run_ad_hoc_commands')

    can_run_ad_hoc_commands = serializers.SerializerMethodField()

    def get_can_run_ad_hoc_commands(self, obj):
        view = self.context.get('view', None)
        return bool(obj and view and view.request and view.request.user and view.request.user.can_access(Inventory, 'run_ad_hoc_commands', obj))


class InventoryScriptSerializer(InventorySerializer):

    class Meta:
        fields = ()


class HostSerializer(BaseSerializerWithVariables):

    class Meta:
        model = Host
        fields = ('*', 'inventory', 'enabled', 'instance_id', 'variables',
                  'has_active_failures', 'has_inventory_sources', 'last_job',
                  'last_job_host_summary')
        read_only_fields = ('last_job', 'last_job_host_summary')

    def build_relational_field(self, field_name, relation_info):
        field_class, field_kwargs = super(HostSerializer, self).build_relational_field(field_name, relation_info)
        # Inventory is read-only unless creating a new host.
        if self.instance and field_name == 'inventory':
            field_kwargs['read_only'] = True
            field_kwargs.pop('queryset', None)
        return field_class, field_kwargs

    def get_related(self, obj):
        res = super(HostSerializer, self).get_related(obj)
        res.update(dict(
            variable_data = reverse('api:host_variable_data',   args=(obj.pk,)),
            groups        = reverse('api:host_groups_list',     args=(obj.pk,)),
            all_groups    = reverse('api:host_all_groups_list', args=(obj.pk,)),
            job_events    = reverse('api:host_job_events_list',  args=(obj.pk,)),
            job_host_summaries = reverse('api:host_job_host_summaries_list', args=(obj.pk,)),
            activity_stream = reverse('api:host_activity_stream_list', args=(obj.pk,)),
            inventory_sources = reverse('api:host_inventory_sources_list', args=(obj.pk,)),
            ad_hoc_commands = reverse('api:host_ad_hoc_commands_list', args=(obj.pk,)),
            ad_hoc_command_events = reverse('api:host_ad_hoc_command_events_list', args=(obj.pk,)),
            fact_versions = reverse('api:host_fact_versions_list', args=(obj.pk,)),
            #single_fact = reverse('api:host_single_fact_view', args=(obj.pk,)),
        ))
        if obj.inventory:
            res['inventory'] = reverse('api:inventory_detail', args=(obj.inventory.pk,))
        if obj.last_job:
            res['last_job'] = reverse('api:job_detail', args=(obj.last_job.pk,))
        if obj.last_job_host_summary:
            res['last_job_host_summary'] = reverse('api:job_host_summary_detail', args=(obj.last_job_host_summary.pk,))
        return res

    def get_summary_fields(self, obj):
        d = super(HostSerializer, self).get_summary_fields(obj)
        try:
            d['last_job']['job_template_id'] = obj.last_job.job_template.id
            d['last_job']['job_template_name'] = obj.last_job.job_template.name
        except (KeyError, AttributeError):
            pass
        d.update({'recent_jobs': [{
            'id': j.job.id,
            'name': j.job.job_template.name if j.job.job_template is not None else "",
            'status': j.job.status,
            'finished': j.job.finished,
        } for j in obj.job_host_summaries.select_related('job__job_template').order_by('-created')[:5]]})
        return d

    def _get_host_port_from_name(self, name):
        # Allow hostname (except IPv6 for now) to specify the port # inline.
        port = None
        if name.count(':') == 1:
            name, port = name.split(':')
            try:
                port = int(port)
                if port < 1 or port > 65535:
                    raise ValueError
            except ValueError:
                raise serializers.ValidationError(u'Invalid port specification: %s' % force_text(port))
        return name, port

    def validate_name(self, value):
        name = force_text(value or '')
        # Validate here only, update in main validate method.
        host, port = self._get_host_port_from_name(name)
        return value

    def validate(self, attrs):
        name = force_text(attrs.get('name', self.instance and self.instance.name or ''))
        host, port = self._get_host_port_from_name(name)

        if port:
            attrs['name'] = host
            variables = force_text(attrs.get('variables', self.instance and self.instance.variables or ''))
            try:
                vars_dict = json.loads(variables.strip() or '{}')
                vars_dict['ansible_ssh_port'] = port
                attrs['variables'] = json.dumps(vars_dict)
            except (ValueError, TypeError):
                try:
                    vars_dict = yaml.safe_load(variables)
                    if vars_dict is None:
                        vars_dict = {}
                    vars_dict['ansible_ssh_port'] = port
                    attrs['variables'] = yaml.dump(vars_dict)
                except (yaml.YAMLError, TypeError):
                    raise serializers.ValidationError('Must be valid JSON or YAML')

        return super(HostSerializer, self).validate(attrs)

    def to_representation(self, obj):
        ret = super(HostSerializer, self).to_representation(obj)
        if not obj:
            return ret
        if 'inventory' in ret and not obj.inventory:
            ret['inventory'] = None
        if 'last_job' in ret and not obj.last_job:
            ret['last_job'] = None
        if 'last_job_host_summary' in ret and not obj.last_job_host_summary:
            ret['last_job_host_summary'] = None
        return ret


class GroupSerializer(BaseSerializerWithVariables):

    class Meta:
        model = Group
        fields = ('*', 'inventory', 'variables', 'has_active_failures',
                  'total_hosts', 'hosts_with_active_failures', 'total_groups',
                  'groups_with_active_failures', 'has_inventory_sources')

    def build_relational_field(self, field_name, relation_info):
        field_class, field_kwargs = super(GroupSerializer, self).build_relational_field(field_name, relation_info)
        # Inventory is read-only unless creating a new group.
        if self.instance and field_name == 'inventory':
            field_kwargs['read_only'] = True
            field_kwargs.pop('queryset', None)
        return field_class, field_kwargs

    def get_related(self, obj):
        res = super(GroupSerializer, self).get_related(obj)
        res.update(dict(
            variable_data = reverse('api:group_variable_data',   args=(obj.pk,)),
            hosts         = reverse('api:group_hosts_list',      args=(obj.pk,)),
            potential_children = reverse('api:group_potential_children_list',   args=(obj.pk,)),
            children      = reverse('api:group_children_list',   args=(obj.pk,)),
            all_hosts     = reverse('api:group_all_hosts_list',  args=(obj.pk,)),
            job_events    = reverse('api:group_job_events_list',   args=(obj.pk,)),
            job_host_summaries = reverse('api:group_job_host_summaries_list', args=(obj.pk,)),
            activity_stream = reverse('api:group_activity_stream_list', args=(obj.pk,)),
            inventory_sources = reverse('api:group_inventory_sources_list', args=(obj.pk,)),
            ad_hoc_commands = reverse('api:group_ad_hoc_commands_list', args=(obj.pk,)),
            access_list = reverse('api:group_access_list',         args=(obj.pk,)),
            #single_fact = reverse('api:group_single_fact_view', args=(obj.pk,)),
        ))
        if obj.inventory:
            res['inventory'] = reverse('api:inventory_detail', args=(obj.inventory.pk,))
        if obj.inventory_source:
            res['inventory_source'] = reverse('api:inventory_source_detail', args=(obj.inventory_source.pk,))
        return res

    def validate_name(self, value):
        if value in ('all', '_meta'):
            raise serializers.ValidationError('Invalid group name')
        return value

    def to_representation(self, obj):
        ret = super(GroupSerializer, self).to_representation(obj)
        if obj is not None and 'inventory' in ret and not obj.inventory:
            ret['inventory'] = None
        return ret


class GroupTreeSerializer(GroupSerializer):

    children = serializers.SerializerMethodField('get_children')

    class Meta:
        model = Group
        fields = ('*', 'children')

    def get_children(self, obj):
        if obj is None:
            return {}
        children_qs = obj.children
        children_qs = children_qs.select_related('inventory')
        children_qs = children_qs.prefetch_related('inventory_source')
        return GroupTreeSerializer(children_qs, many=True).data


class BaseVariableDataSerializer(BaseSerializer):

    class Meta:
        fields = ('variables',)

    def to_representation(self, obj):
        if obj is None:
            return {}
        ret = super(BaseVariableDataSerializer, self).to_representation(obj)
        try:
            return json.loads(ret.get('variables', '') or '{}')
        except ValueError:
            return yaml.safe_load(ret.get('variables', ''))

    def to_internal_value(self, data):
        data = {'variables': json.dumps(data)}
        return super(BaseVariableDataSerializer, self).to_internal_value(data)


class InventoryVariableDataSerializer(BaseVariableDataSerializer):

    class Meta:
        model = Inventory


class HostVariableDataSerializer(BaseVariableDataSerializer):

    class Meta:
        model = Host


class GroupVariableDataSerializer(BaseVariableDataSerializer):

    class Meta:
        model = Group

class CustomInventoryScriptSerializer(BaseSerializer):

    class Meta:
        model = CustomInventoryScript
        fields = ('*', "script", "organization")

    def validate_script(self, value):
        if not value.startswith("#!"):
            raise serializers.ValidationError('Script must begin with a hashbang sequence: i.e.... #!/usr/bin/env python')
        return value

    def to_representation(self, obj):
        ret = super(CustomInventoryScriptSerializer, self).to_representation(obj)
        if obj is None:
            return ret
        request = self.context.get('request', None)
        if request is not None and request.user is not None and not request.user.is_superuser:
            ret['script'] = None
        return ret

    def get_related(self, obj):
        res = super(CustomInventoryScriptSerializer, self).get_related(obj)

        if obj.organization:
            res['organization'] = reverse('api:organization_detail', args=(obj.organization.pk,))
        return res


class InventorySourceOptionsSerializer(BaseSerializer):

    class Meta:
        fields = ('*', 'source', 'source_path', 'source_script', 'source_vars', 'credential',
                  'source_regions', 'instance_filters', 'group_by', 'overwrite', 'overwrite_vars')

    def get_related(self, obj):
        res = super(InventorySourceOptionsSerializer, self).get_related(obj)
        if obj.credential:
            res['credential'] = reverse('api:credential_detail',
                                        args=(obj.credential.pk,))
        if obj.source_script:
            res['source_script'] = reverse('api:inventory_script_detail', args=(obj.source_script.pk,))
        return res

    def validate_source_vars(self, value):
        # source_env must be blank, a valid JSON or YAML dict, or ...
        # FIXME: support key=value pairs.
        try:
            json.loads((value or '').strip() or '{}')
            return value
        except ValueError:
            pass
        try:
            yaml.safe_load(value)
            return value
        except yaml.YAMLError:
            pass
        raise serializers.ValidationError('Must be valid JSON or YAML')

    def validate(self, attrs):
        # TODO: Validate source, validate source_regions
        errors = {}

        source = attrs.get('source', self.instance and self.instance.source or '')
        source_script = attrs.get('source_script', self.instance and self.instance.source_script or '')
        if source == 'custom':
            if source_script is None or source_script == '':
                errors['source_script'] = 'source_script must be provided'
            else:
                try:
                    if source_script.organization != self.instance.inventory.organization:
                        errors['source_script'] = 'source_script does not belong to the same organization as the inventory'
                except Exception:
                    # TODO: Log
                    errors['source_script'] = 'source_script doesn\'t exist'

        if errors:
            raise serializers.ValidationError(errors)

        return super(InventorySourceOptionsSerializer, self).validate(attrs)

    def to_representation(self, obj):
        ret = super(InventorySourceOptionsSerializer, self).to_representation(obj)
        if obj is None:
            return ret
        if 'credential' in ret and not obj.credential:
            ret['credential'] = None
        return ret


class InventorySourceSerializer(UnifiedJobTemplateSerializer, InventorySourceOptionsSerializer):

    status = serializers.ChoiceField(choices=InventorySource.INVENTORY_SOURCE_STATUS_CHOICES, read_only=True)
    last_update_failed = serializers.BooleanField(read_only=True)
    last_updated = serializers.DateTimeField(read_only=True)

    class Meta:
        model = InventorySource
        fields = ('*', 'inventory', 'group', 'update_on_launch',
                  'update_cache_timeout') + \
                 ('last_update_failed', 'last_updated') # Backwards compatibility.
        read_only_fields = ('*', 'name', 'inventory', 'group')

    def get_related(self, obj):
        res = super(InventorySourceSerializer, self).get_related(obj)
        res.update(dict(
            update = reverse('api:inventory_source_update_view', args=(obj.pk,)),
            inventory_updates = reverse('api:inventory_source_updates_list', args=(obj.pk,)),
            schedules = reverse('api:inventory_source_schedules_list', args=(obj.pk,)),
            activity_stream = reverse('api:inventory_activity_stream_list', args=(obj.pk,)),
            hosts = reverse('api:inventory_source_hosts_list', args=(obj.pk,)),
            groups = reverse('api:inventory_source_groups_list', args=(obj.pk,)),
            notifiers_any = reverse('api:inventory_source_notifiers_any_list', args=(obj.pk,)),
            notifiers_success = reverse('api:inventory_source_notifiers_success_list', args=(obj.pk,)),
            notifiers_error = reverse('api:inventory_source_notifiers_error_list', args=(obj.pk,)),
        ))
        if obj.inventory:
            res['inventory'] = reverse('api:inventory_detail', args=(obj.inventory.pk,))
        if obj.group:
            res['group'] = reverse('api:group_detail', args=(obj.group.pk,))
        # Backwards compatibility.
        if obj.current_update:
            res['current_update'] = reverse('api:inventory_update_detail',
                                            args=(obj.current_update.pk,))
        if obj.last_update:
            res['last_update'] = reverse('api:inventory_update_detail',
                                         args=(obj.last_update.pk,))
        return res

    def to_representation(self, obj):
        ret = super(InventorySourceSerializer, self).to_representation(obj)
        if obj is None:
            return ret
        if 'inventory' in ret and not obj.inventory:
            ret['inventory'] = None
        if 'group' in ret and not obj.group:
            ret['group'] = None
        return ret


class InventorySourceUpdateSerializer(InventorySourceSerializer):

    can_update = serializers.BooleanField(read_only=True)

    class Meta:
        fields = ('can_update',)


class InventoryUpdateSerializer(UnifiedJobSerializer, InventorySourceOptionsSerializer):

    class Meta:
        model = InventoryUpdate
        fields = ('*', 'inventory_source', 'license_error')

    def get_related(self, obj):
        res = super(InventoryUpdateSerializer, self).get_related(obj)
        res.update(dict(
            inventory_source = reverse('api:inventory_source_detail', args=(obj.inventory_source.pk,)),
            cancel = reverse('api:inventory_update_cancel', args=(obj.pk,)),
            notifications = reverse('api:inventory_update_notifications_list', args=(obj.pk,)),
        ))
        return res


class InventoryUpdateListSerializer(InventoryUpdateSerializer, UnifiedJobListSerializer):

    pass


class InventoryUpdateCancelSerializer(InventoryUpdateSerializer):

    can_cancel = serializers.BooleanField(read_only=True)

    class Meta:
        fields = ('can_cancel',)


class TeamSerializer(BaseSerializer):

    class Meta:
        model = Team
        fields = ('*', 'organization')

    def get_related(self, obj):
        res = super(TeamSerializer, self).get_related(obj)
        res.update(dict(
            projects     = reverse('api:team_projects_list',    args=(obj.pk,)),
            users        = reverse('api:team_users_list',       args=(obj.pk,)),
            credentials  = reverse('api:team_credentials_list', args=(obj.pk,)),
            roles        = reverse('api:team_roles_list',       args=(obj.pk,)),
            activity_stream = reverse('api:team_activity_stream_list', args=(obj.pk,)),
            access_list  = reverse('api:team_access_list',      args=(obj.pk,)),
        ))
        if obj.organization:
            res['organization'] = reverse('api:organization_detail',   args=(obj.organization.pk,))
        return res

    def to_representation(self, obj):
        ret = super(TeamSerializer, self).to_representation(obj)
        if obj is not None and 'organization' in ret and not obj.organization:
            ret['organization'] = None
        return ret



class RoleSerializer(BaseSerializer):

    class Meta:
        model = Role
        fields = ('*',)

    def get_related(self, obj):
        ret = super(RoleSerializer, self).get_related(obj)
        ret['users'] = reverse('api:role_users_list', args=(obj.pk,))
        ret['teams'] = reverse('api:role_teams_list', args=(obj.pk,))
        try:
            if obj.content_object:
                ret.update(reverse_gfk(obj.content_object))
        except AttributeError:
            # AttributeError's happen if our content_object is pointing at
            # a model that no longer exists. This is dirty data and ideally
            # doesn't exist, but in case it does, let's not puke.
            pass
        return ret



class ResourceAccessListElementSerializer(UserSerializer):

    def to_representation(self, user):
        ret = super(ResourceAccessListElementSerializer, self).to_representation(user)
        object_id = self.context['view'].object_id
        obj = self.context['view'].resource_model.objects.get(pk=object_id)

        if 'summary_fields' not in ret:
            ret['summary_fields'] = {}
        ret['summary_fields']['permissions'] = get_user_permissions_on_resource(obj, user)

        def format_role_perm(role):
            role_dict = { 'id': role.id, 'name': role.name, 'description': role.description}
            try:
                role_dict['resource_name'] = role.content_object.name
                role_dict['resource_type'] = role.content_type.name
                role_dict['related'] = reverse_gfk(role.content_object)
            except:
                pass

            return { 'role': role_dict, 'permissions': get_role_permissions_on_resource(obj, role)}

        content_type = ContentType.objects.get_for_model(obj)
        direct_permissive_role_ids = RolePermission.objects.filter(content_type=content_type, object_id=obj.id).values_list('role__id')
        direct_access_roles = user.roles.filter(id__in=direct_permissive_role_ids).all()
        ret['summary_fields']['direct_access'] = [format_role_perm(r) for r in direct_access_roles]

        all_permissive_role_ids = RolePermission.objects.filter(content_type=content_type, object_id=obj.id).values_list('role__ancestors__id')
        indirect_access_roles = user.roles.filter(id__in=all_permissive_role_ids).exclude(id__in=direct_permissive_role_ids).all()
        ret['summary_fields']['indirect_access'] = [format_role_perm(r) for r in indirect_access_roles]
        return ret




class CredentialSerializer(BaseSerializer):

    # FIXME: may want to make some fields filtered based on user accessing

    class Meta:
        model = Credential
        fields = ('*', 'deprecated_user', 'deprecated_team', 'kind', 'cloud', 'host', 'username',
                  'password', 'security_token', 'project', 'domain',
                  'ssh_key_data', 'ssh_key_unlock',
                  'become_method', 'become_username', 'become_password',
                  'vault_password')

    def build_standard_field(self, field_name, model_field):
        field_class, field_kwargs = super(CredentialSerializer, self).build_standard_field(field_name, model_field)
        if field_name in Credential.PASSWORD_FIELDS:
            field_class = EncryptedPasswordField
            field_kwargs['required'] = False
            field_kwargs['default'] = ''
        return field_class, field_kwargs

    def to_representation(self, obj):
        ret = super(CredentialSerializer, self).to_representation(obj)
        if obj is not None and 'deprecated_user' in ret and not obj.deprecated_user:
            ret['deprecated_user'] = None
        if obj is not None and 'deprecated_team' in ret and not obj.deprecated_team:
            ret['deprecated_team'] = None
        return ret

    def validate(self, attrs):
        # Ensure old style assignment for user/team is always None
        attrs['deprecated_user'] = None
        attrs['deprecated_team'] = None

        return super(CredentialSerializer, self).validate(attrs)

    def get_related(self, obj):
        res = super(CredentialSerializer, self).get_related(obj)
        res.update(dict(
            activity_stream = reverse('api:credential_activity_stream_list', args=(obj.pk,)),
            access_list  = reverse('api:credential_access_list',      args=(obj.pk,)),
        ))
        return res


class JobOptionsSerializer(BaseSerializer):

    class Meta:
        fields = ('*', 'job_type', 'inventory', 'project', 'playbook',
                  'credential', 'cloud_credential', 'forks', 'limit',
                  'verbosity', 'extra_vars', 'job_tags',  'force_handlers',
                  'skip_tags', 'start_at_task',)

    def get_related(self, obj):
        res = super(JobOptionsSerializer, self).get_related(obj)
        res['labels'] = reverse('api:job_template_label_list', args=(obj.pk,))
        if obj.inventory:
            res['inventory'] = reverse('api:inventory_detail', args=(obj.inventory.pk,))
        if obj.project:
            res['project'] = reverse('api:project_detail', args=(obj.project.pk,))
        if obj.credential:
            res['credential'] = reverse('api:credential_detail', args=(obj.credential.pk,))
        if obj.cloud_credential:
            res['cloud_credential'] = reverse('api:credential_detail',
                                              args=(obj.cloud_credential.pk,))
        return res

    def _summary_field_labels(self, obj):
        return [{'id': x.id, 'name': x.name} for x in obj.labels.all().order_by('-name')[:10]]

    def get_summary_fields(self, obj):
        res = super(JobOptionsSerializer, self).get_summary_fields(obj)
        res['labels'] = self._summary_field_labels(obj)
        return res

    def to_representation(self, obj):
        ret = super(JobOptionsSerializer, self).to_representation(obj)
        if obj is None:
            return ret
        if 'inventory' in ret and not obj.inventory:
            ret['inventory'] = None
        if 'project' in ret and not obj.project:
            ret['project'] = None
            if 'playbook' in ret:
                ret['playbook'] = ''
        if 'credential' in ret and not obj.credential:
            ret['credential'] = None
        if 'cloud_credential' in ret and not obj.cloud_credential:
            ret['cloud_credential'] = None
        return ret

    def validate(self, attrs):
        if 'project' in self.fields and 'playbook' in self.fields:
            project = attrs.get('project', self.instance and self.instance.project or None)
            playbook = attrs.get('playbook', self.instance and self.instance.playbook or '')
            job_type = attrs.get('job_type', self.instance and self.instance.job_type or None)
            if not project and job_type != PERM_INVENTORY_SCAN:
                raise serializers.ValidationError({'project': 'This field is required.'})
            if project and playbook and force_text(playbook) not in project.playbooks:
                raise serializers.ValidationError({'playbook': 'Playbook not found for project'})
            if project and not playbook:
                raise serializers.ValidationError({'playbook': 'Must select playbook for project'})

        return super(JobOptionsSerializer, self).validate(attrs)


class JobTemplateSerializer(UnifiedJobTemplateSerializer, JobOptionsSerializer):

    status = serializers.ChoiceField(choices=JobTemplate.JOB_TEMPLATE_STATUS_CHOICES, read_only=True, required=False)

    class Meta:
        model = JobTemplate
        fields = ('*', 'host_config_key', 'ask_variables_on_launch', 'survey_enabled', 'become_enabled')

    def get_related(self, obj):
        res = super(JobTemplateSerializer, self).get_related(obj)
        res.update(dict(
            jobs = reverse('api:job_template_jobs_list', args=(obj.pk,)),
            schedules = reverse('api:job_template_schedules_list', args=(obj.pk,)),
            activity_stream = reverse('api:job_template_activity_stream_list', args=(obj.pk,)),
            launch = reverse('api:job_template_launch', args=(obj.pk,)),
            notifiers_any = reverse('api:job_template_notifiers_any_list', args=(obj.pk,)),
            notifiers_success = reverse('api:job_template_notifiers_success_list', args=(obj.pk,)),
            notifiers_error = reverse('api:job_template_notifiers_error_list', args=(obj.pk,)),
            access_list  = reverse('api:job_template_access_list',      args=(obj.pk,)),
            survey_spec = reverse('api:job_template_survey_spec', args=(obj.pk,)),
            labels = reverse('api:job_template_label_list', args=(obj.pk,)),
        ))
        if obj.host_config_key:
            res['callback'] = reverse('api:job_template_callback', args=(obj.pk,))
        return res

    def _recent_jobs(self, obj):
        return [{'id': x.id, 'status': x.status, 'finished': x.finished} for x in obj.jobs.filter(active=True).order_by('-created')[:10]]

    def get_summary_fields(self, obj):
        d = super(JobTemplateSerializer, self).get_summary_fields(obj)
        if obj.survey_spec is not None and ('name' in obj.survey_spec and 'description' in obj.survey_spec):
            d['survey'] = dict(title=obj.survey_spec['name'], description=obj.survey_spec['description'])
        request = self.context.get('request', None)
        if request is not None and request.user is not None and obj.inventory is not None and obj.project is not None:
            d['can_copy'] = request.user.can_access(JobTemplate, 'add',
                                                    {'inventory': obj.inventory.pk,
                                                     'project': obj.project.pk})
            d['can_edit'] = request.user.can_access(JobTemplate, 'change', obj,
                                                    {'inventory': obj.inventory.pk,
                                                     'project': obj.project.pk})
        elif request is not None and request.user is not None and request.user.is_superuser:
            d['can_copy'] = True
            d['can_edit'] = True
        else:
            d['can_copy'] = False
            d['can_edit'] = False
<<<<<<< HEAD
        d['recent_jobs'] = [{'id': x.id, 'status': x.status, 'finished': x.finished} for x in obj.jobs.order_by('-created')[:10]]
        d['labels'] = [{'id': x.id, 'name': x.name} for x in obj.labels.all().order_by('-name')[:10]]
=======
        d['recent_jobs'] = self._recent_jobs(obj)
>>>>>>> a01b2913
        return d

    def validate(self, attrs):
        survey_enabled = attrs.get('survey_enabled', self.instance and self.instance.survey_enabled or False)
        job_type = attrs.get('job_type', self.instance and self.instance.job_type or None)
        if survey_enabled and job_type == PERM_INVENTORY_SCAN:
            raise serializers.ValidationError({'survey_enabled': 'Survey Enabled can not be used with scan jobs'})

        return super(JobTemplateSerializer, self).validate(attrs)


class JobSerializer(UnifiedJobSerializer, JobOptionsSerializer):

    passwords_needed_to_start = serializers.ReadOnlyField()
    ask_variables_on_launch = serializers.ReadOnlyField()

    class Meta:
        model = Job
        fields = ('*', 'job_template', 'passwords_needed_to_start', 'ask_variables_on_launch')

    def get_related(self, obj):
        res = super(JobSerializer, self).get_related(obj)
        res.update(dict(
            job_events  = reverse('api:job_job_events_list', args=(obj.pk,)),
            job_plays = reverse('api:job_job_plays_list', args=(obj.pk,)),
            job_tasks = reverse('api:job_job_tasks_list', args=(obj.pk,)),
            job_host_summaries = reverse('api:job_job_host_summaries_list', args=(obj.pk,)),
            activity_stream = reverse('api:job_activity_stream_list', args=(obj.pk,)),
            notifications = reverse('api:job_notifications_list', args=(obj.pk,)),
            labels = reverse('api:job_label_list', args=(obj.pk,)),
        ))
        if obj.job_template:
            res['job_template'] = reverse('api:job_template_detail',
                                          args=(obj.job_template.pk,))
        if obj.can_start or True:
            res['start'] = reverse('api:job_start', args=(obj.pk,))
        if obj.can_cancel or True:
            res['cancel'] = reverse('api:job_cancel', args=(obj.pk,))
        res['relaunch'] = reverse('api:job_relaunch', args=(obj.pk,))
        return res

    def to_internal_value(self, data):
        # When creating a new job and a job template is specified, populate any
        # fields not provided in data from the job template.
        if not self.instance and isinstance(data, dict) and 'job_template' in data:
            try:
                job_template = JobTemplate.objects.get(pk=data['job_template'])
            except JobTemplate.DoesNotExist:
                self._errors = {'job_template': 'Invalid job template'}
                return
            data.setdefault('name', job_template.name)
            data.setdefault('description', job_template.description)
            data.setdefault('job_type', job_template.job_type)
            if job_template.inventory:
                data.setdefault('inventory', job_template.inventory.pk)
            if job_template.project:
                data.setdefault('project', job_template.project.pk)
                data.setdefault('playbook', job_template.playbook)
            if job_template.credential:
                data.setdefault('credential', job_template.credential.pk)
            if job_template.cloud_credential:
                data.setdefault('cloud_credential', job_template.cloud_credential.pk)
            data.setdefault('forks', job_template.forks)
            data.setdefault('limit', job_template.limit)
            data.setdefault('verbosity', job_template.verbosity)
            data.setdefault('extra_vars', job_template.extra_vars)
            data.setdefault('job_tags', job_template.job_tags)
            data.setdefault('force_handlers', job_template.force_handlers)
            data.setdefault('skip_tags', job_template.skip_tags)
            data.setdefault('start_at_task', job_template.start_at_task)
        return super(JobSerializer, self).to_internal_value(data)

    def to_representation(self, obj):
        ret = super(JobSerializer, self).to_representation(obj)
        if obj is None:
            return ret
        if 'job_template' in ret and not obj.job_template:
            ret['job_template'] = None

        if obj.job_template and obj.job_template.survey_enabled:
            if 'extra_vars' in ret:
                try:
                    extra_vars = json.loads(ret['extra_vars'])
                    for key in obj.job_template.survey_password_variables():
                        if key in extra_vars:
                            extra_vars[key] = REPLACE_STR
                    ret['extra_vars'] = json.dumps(extra_vars)
                except ValueError:
                    pass
        return ret


class JobCancelSerializer(JobSerializer):

    can_cancel = serializers.BooleanField(read_only=True)

    class Meta:
        fields = ('can_cancel',)


class JobRelaunchSerializer(JobSerializer):

    passwords_needed_to_start = serializers.SerializerMethodField()

    class Meta:
        fields = ('passwords_needed_to_start',)

    def to_internal_value(self, data):
        obj = self.context.get('obj')
        all_data = self.to_representation(obj)
        all_data.update(data)
        ret = super(JobRelaunchSerializer, self).to_internal_value(all_data)
        return ret

    def to_representation(self, obj):
        res = super(JobRelaunchSerializer, self).to_representation(obj)
        view = self.context.get('view', None)
        if hasattr(view, '_raw_data_form_marker'):
            password_keys = dict([(p, u'') for p in self.get_passwords_needed_to_start(obj)])
            res.update(password_keys)
        return res

    def get_passwords_needed_to_start(self, obj):
        if obj:
            return obj.passwords_needed_to_start
        return ''

    def validate_passwords_needed_to_start(self, value):
        obj = self.context.get('obj')
        data = self.context.get('data')

        # Check for passwords needed
        needed = self.get_passwords_needed_to_start(obj)
        provided = dict([(field, data.get(field, '')) for field in needed])
        if not all(provided.values()):
            raise serializers.ValidationError(needed)
        return value

    def validate(self, attrs):
        obj = self.context.get('obj')
        if not obj.credential:
            raise serializers.ValidationError(dict(credential=["Credential not found or deleted."]))
        if obj.job_type != PERM_INVENTORY_SCAN and obj.project is None:
            raise serializers.ValidationError(dict(errors=["Job Template Project is missing or undefined"]))
        if obj.inventory is None:
            raise serializers.ValidationError(dict(errors=["Job Template Inventory is missing or undefined"]))
        attrs = super(JobRelaunchSerializer, self).validate(attrs)
        return attrs

class AdHocCommandSerializer(UnifiedJobSerializer):

    class Meta:
        model = AdHocCommand
        fields = ('*', 'job_type', 'inventory', 'limit', 'credential',
                  'module_name', 'module_args', 'forks', 'verbosity',
                  'become_enabled', '-unified_job_template', '-description')
        extra_kwargs = {
            'name': {
                'read_only': True,
            },
        }

    def get_field_names(self, declared_fields, info):
        field_names = super(AdHocCommandSerializer, self).get_field_names(declared_fields, info)
        # Meta multiple inheritance and -field_name options don't seem to be
        # taking effect above, so remove the undesired fields here.
        return tuple(x for x in field_names if x not in ('unified_job_template', 'description'))

    def build_standard_field(self, field_name, model_field):
        field_class, field_kwargs = super(AdHocCommandSerializer, self).build_standard_field(field_name, model_field)
        # Load module name choices dynamically from DB settings.
        if field_name == 'module_name':
            field_class = serializers.ChoiceField
            module_name_choices = [(x, x) for x in tower_settings.AD_HOC_COMMANDS]
            module_name_default = 'command' if 'command' in [x[0] for x in module_name_choices] else ''
            field_kwargs['choices'] = module_name_choices
            field_kwargs['required'] = bool(not module_name_default)
            field_kwargs['default'] = module_name_default or serializers.empty
            field_kwargs['allow_blank'] = bool(module_name_default)
            field_kwargs.pop('max_length', None)
        return field_class, field_kwargs

    def get_related(self, obj):
        res = super(AdHocCommandSerializer, self).get_related(obj)
        if obj.inventory:
            res['inventory'] = reverse('api:inventory_detail', args=(obj.inventory.pk,))
        if obj.credential:
            res['credential'] = reverse('api:credential_detail', args=(obj.credential.pk,))
        res.update(dict(
            events  = reverse('api:ad_hoc_command_ad_hoc_command_events_list', args=(obj.pk,)),
            activity_stream = reverse('api:ad_hoc_command_activity_stream_list', args=(obj.pk,)),
        ))
        res['cancel'] = reverse('api:ad_hoc_command_cancel', args=(obj.pk,))
        res['relaunch'] = reverse('api:ad_hoc_command_relaunch', args=(obj.pk,))
        return res

    def to_representation(self, obj):
        ret = super(AdHocCommandSerializer, self).to_representation(obj)
        if 'inventory' in ret and not obj.inventory:
            ret['inventory'] = None
        if 'credential' in ret and not obj.credential:
            ret['credential'] = None
        # For the UI, only module_name is returned for name, instead of the
        # longer module name + module_args format.
        if 'name' in ret:
            ret['name'] = obj.module_name
        return ret


class AdHocCommandCancelSerializer(AdHocCommandSerializer):

    can_cancel = serializers.BooleanField(read_only=True)

    class Meta:
        fields = ('can_cancel',)


class AdHocCommandRelaunchSerializer(AdHocCommandSerializer):

    class Meta:
        fields = ()

    def to_representation(self, obj):
        if obj:
            return dict([(p, u'') for p in obj.passwords_needed_to_start])
        else:
            return {}


class SystemJobTemplateSerializer(UnifiedJobTemplateSerializer):

    class Meta:
        model = SystemJobTemplate
        fields = ('*', 'job_type',)

    def get_related(self, obj):
        res = super(SystemJobTemplateSerializer, self).get_related(obj)
        res.update(dict(
            jobs = reverse('api:system_job_template_jobs_list', args=(obj.pk,)),
            schedules = reverse('api:system_job_template_schedules_list', args=(obj.pk,)),
            launch = reverse('api:system_job_template_launch', args=(obj.pk,)),
            notifiers_any = reverse('api:system_job_template_notifiers_any_list', args=(obj.pk,)),
            notifiers_success = reverse('api:system_job_template_notifiers_success_list', args=(obj.pk,)),
            notifiers_error = reverse('api:system_job_template_notifiers_error_list', args=(obj.pk,)),

        ))
        return res

class SystemJobSerializer(UnifiedJobSerializer):

    class Meta:
        model = SystemJob
        fields = ('*', 'system_job_template', 'job_type', 'extra_vars')

    def get_related(self, obj):
        res = super(SystemJobSerializer, self).get_related(obj)
        if obj.system_job_template:
            res['system_job_template'] = reverse('api:system_job_template_detail',
                                                 args=(obj.system_job_template.pk,))
            res['notifications'] = reverse('api:system_job_notifications_list', args=(obj.pk,))
        if obj.can_cancel or True:
            res['cancel'] = reverse('api:system_job_cancel', args=(obj.pk,))
        return res

class SystemJobCancelSerializer(SystemJobSerializer):

    can_cancel = serializers.BooleanField(read_only=True)

    class Meta:
        fields = ('can_cancel',)

class JobListSerializer(JobSerializer, UnifiedJobListSerializer):
    pass

class AdHocCommandListSerializer(AdHocCommandSerializer, UnifiedJobListSerializer):
    pass

class SystemJobListSerializer(SystemJobSerializer, UnifiedJobListSerializer):
    pass

class JobHostSummarySerializer(BaseSerializer):

    class Meta:
        model = JobHostSummary
        fields = ('*', '-name', '-description', 'job', 'host', 'host_name', 'changed',
                  'dark', 'failures', 'ok', 'processed', 'skipped', 'failed')

    def get_related(self, obj):
        res = super(JobHostSummarySerializer, self).get_related(obj)
        res.update(dict(
            job=reverse('api:job_detail', args=(obj.job.pk,))))
        if obj.host is not None:
            res.update(dict(
                host=reverse('api:host_detail', args=(obj.host.pk,))
            ))
        return res

    def get_summary_fields(self, obj):
        d = super(JobHostSummarySerializer, self).get_summary_fields(obj)
        try:
            d['job']['job_template_id'] = obj.job.job_template.id
            d['job']['job_template_name'] = obj.job.job_template.name
        except (KeyError, AttributeError):
            pass
        return d


class JobEventSerializer(BaseSerializer):

    event_display = serializers.CharField(source='get_event_display2', read_only=True)
    event_level = serializers.IntegerField(read_only=True)

    class Meta:
        model = JobEvent
        fields = ('*', '-name', '-description', 'job', 'event', 'counter',
                  'event_display', 'event_data', 'event_level', 'failed',
                  'changed', 'host', 'host_name', 'parent', 'play', 'task', 'role')

    def get_related(self, obj):
        res = super(JobEventSerializer, self).get_related(obj)
        res.update(dict(
            job = reverse('api:job_detail', args=(obj.job.pk,)),
            #children = reverse('api:job_event_children_list', args=(obj.pk,)),
        ))
        if obj.parent:
            res['parent'] = reverse('api:job_event_detail', args=(obj.parent.pk,))
        if obj.children.count():
            res['children'] = reverse('api:job_event_children_list', args=(obj.pk,))
        if obj.host:
            res['host'] = reverse('api:host_detail', args=(obj.host.pk,))
        if obj.hosts.count():
            res['hosts'] = reverse('api:job_event_hosts_list', args=(obj.pk,))
        return res

    def get_summary_fields(self, obj):
        d = super(JobEventSerializer, self).get_summary_fields(obj)
        try:
            d['job']['job_template_id'] = obj.job.job_template.id
            d['job']['job_template_name'] = obj.job.job_template.name
        except (KeyError, AttributeError):
            pass
        return d


class AdHocCommandEventSerializer(BaseSerializer):

    event_display = serializers.CharField(source='get_event_display', read_only=True)

    class Meta:
        model = AdHocCommandEvent
        fields = ('*', '-name', '-description', 'ad_hoc_command', 'event',
                  'counter', 'event_display', 'event_data', 'failed',
                  'changed', 'host', 'host_name')

    def to_internal_value(self, data):
        ret = super(AdHocCommandEventSerializer, self).to_internal_value(data)
        # AdHocCommandAdHocCommandEventsList should be the only view creating
        # AdHocCommandEvent instances, so keep the ad_hoc_command it sets, even
        # though ad_hoc_command is a read-only field.
        if 'ad_hoc_command' in data:
            ret['ad_hoc_command'] = data['ad_hoc_command']
        return ret

    def get_related(self, obj):
        res = super(AdHocCommandEventSerializer, self).get_related(obj)
        res.update(dict(
            ad_hoc_command = reverse('api:ad_hoc_command_detail', args=(obj.ad_hoc_command_id,)),
        ))
        if obj.host:
            res['host'] = reverse('api:host_detail', args=(obj.host.pk,))
        return res


class JobLaunchSerializer(BaseSerializer):

    passwords_needed_to_start = serializers.ReadOnlyField()
    can_start_without_user_input = serializers.BooleanField(read_only=True)
    variables_needed_to_start = serializers.ReadOnlyField()
    credential_needed_to_start = serializers.SerializerMethodField()
    survey_enabled = serializers.SerializerMethodField()
    extra_vars = VerbatimField(required=False, write_only=True)

    class Meta:
        model = JobTemplate
        fields = ('can_start_without_user_input', 'passwords_needed_to_start', 'extra_vars',
                  'ask_variables_on_launch', 'survey_enabled', 'variables_needed_to_start',
                  'credential', 'credential_needed_to_start',)
        read_only_fields = ('ask_variables_on_launch',)
        extra_kwargs = {
            'credential': {
                'write_only': True,
            },
        }

    def get_credential_needed_to_start(self, obj):
        return not (obj and obj.credential)

    def get_survey_enabled(self, obj):
        if obj:
            return obj.survey_enabled and 'spec' in obj.survey_spec
        return False

    def validate(self, attrs):
        errors = {}
        obj = self.context.get('obj')
        data = self.context.get('data')

        credential = attrs.get('credential', obj and obj.credential or None)
        if not credential:
            errors['credential'] = 'Credential not provided'

        # fill passwords dict with request data passwords
        if credential and credential.passwords_needed:
            passwords = self.context.get('passwords')
            try:
                for p in credential.passwords_needed:
                    passwords[p] = data[p]
            except KeyError:
                errors['passwords_needed_to_start'] = credential.passwords_needed

        extra_vars = attrs.get('extra_vars', {})

        if isinstance(extra_vars, basestring):
            try:
                extra_vars = json.loads(extra_vars)
            except (ValueError, TypeError):
                try:
                    extra_vars = yaml.safe_load(extra_vars)
                except (yaml.YAMLError, TypeError, AttributeError):
                    errors['extra_vars'] = 'Must be valid JSON or YAML'

        if not isinstance(extra_vars, dict):
            extra_vars = {}

        if self.get_survey_enabled(obj):
            validation_errors = obj.survey_variable_validation(extra_vars)
            if validation_errors:
                errors['variables_needed_to_start'] = validation_errors

        if obj.job_type != PERM_INVENTORY_SCAN and (obj.project is None):
            errors['project'] = 'Job Template Project is missing or undefined'
        if obj.inventory is None:
            errors['inventory'] = 'Job Template Inventory is missing or undefined'

        if errors:
            raise serializers.ValidationError(errors)

        attrs = super(JobLaunchSerializer, self).validate(attrs)
        return attrs

class NotifierSerializer(BaseSerializer):

    class Meta:
        model = Notifier
        fields = ('*', 'organization', 'notification_type', 'notification_configuration')

    type_map = {"string": (str, unicode),
                "int": (int,),
                "bool": (bool,),
                "list": (list,),
                "password": (str, unicode),
                "object": (dict, OrderedDict)}

    def to_representation(self, obj):
        ret = super(NotifierSerializer, self).to_representation(obj)
        for field in obj.notification_class.init_parameters:
            if field in ret['notification_configuration'] and \
               force_text(ret['notification_configuration'][field]).startswith('$encrypted$'):
                ret['notification_configuration'][field] = '$encrypted$'
        return ret

    def get_related(self, obj):
        res = super(NotifierSerializer, self).get_related(obj)
        res.update(dict(
            test = reverse('api:notifier_test', args=(obj.pk,)),
            notifications = reverse('api:notifier_notification_list', args=(obj.pk,)),
        ))
        if obj.organization:
            res['organization'] = reverse('api:organization_detail', args=(obj.organization.pk,))
        return res

    def validate(self, attrs):
        notification_class = Notifier.CLASS_FOR_NOTIFICATION_TYPE[attrs['notification_type']]
        missing_fields = []
        incorrect_type_fields = []
        if 'notification_configuration' not in attrs:
            return attrs
        for field in notification_class.init_parameters:
            if field not in attrs['notification_configuration']:
                missing_fields.append(field)
                continue
            field_val = attrs['notification_configuration'][field]
            field_type = notification_class.init_parameters[field]['type']
            expected_types = self.type_map[field_type]
            if not type(field_val) in expected_types:
                incorrect_type_fields.append((field, field_type))
                continue
            if field_type == "password" and field_val.startswith('$encrypted$'):
                missing_fields.append(field)
        error_list = []
        if missing_fields:
            error_list.append("Missing required fields for Notification Configuration: {}".format(missing_fields))
        if incorrect_type_fields:
            for type_field_error in incorrect_type_fields:
                error_list.append("Configuration field '{}' incorrect type, expected {}".format(type_field_error[0],
                                                                                                type_field_error[1]))
        if error_list:
            raise serializers.ValidationError(error_list)
        return attrs

class NotificationSerializer(BaseSerializer):

    class Meta:
        model = Notification
        fields = ('*', '-name', '-description', 'notifier', 'error', 'status', 'notifications_sent',
                  'notification_type', 'recipients', 'subject')

    def get_related(self, obj):
        res = super(NotificationSerializer, self).get_related(obj)
        res.update(dict(
            notifier = reverse('api:notifier_detail', args=(obj.notifier.pk,)),
        ))
        return res


class LabelSerializer(BaseSerializer):

    class Meta:
        model = Label
        fields = ('*', '-description', 'organization')

    def get_related(self, obj):
        res = super(LabelSerializer, self).get_related(obj)
        if obj.organization:
            res['organization'] = reverse('api:organization_detail', args=(obj.organization.pk,))
        return res

class ScheduleSerializer(BaseSerializer):

    class Meta:
        model = Schedule
        fields = ('*', 'unified_job_template', 'enabled', 'dtstart', 'dtend', 'rrule', 'next_run', 'extra_data')

    def get_related(self, obj):
        res = super(ScheduleSerializer, self).get_related(obj)
        res.update(dict(
            unified_jobs = reverse('api:schedule_unified_jobs_list', args=(obj.pk,)),
        ))
        if obj.unified_job_template:
            res['unified_job_template'] = obj.unified_job_template.get_absolute_url()
        return res

    def validate_unified_job_template(self, value):
        if type(value) == InventorySource and value.source not in SCHEDULEABLE_PROVIDERS:
            raise serializers.ValidationError('Inventory Source must be a cloud resource')
        return value

    # We reject rrules if:
    # - DTSTART is not include
    # - INTERVAL is not included
    # - SECONDLY is used
    # - TZID is used
    # - BYDAY prefixed with a number (MO is good but not 20MO)
    # - BYYEARDAY
    # - BYWEEKNO
    # - Multiple DTSTART or RRULE elements
    # - COUNT > 999
    def validate_rrule(self, value):
        rrule_value = value
        multi_by_month_day = ".*?BYMONTHDAY[\:\=][0-9]+,-*[0-9]+"
        multi_by_month = ".*?BYMONTH[\:\=][0-9]+,[0-9]+"
        by_day_with_numeric_prefix = ".*?BYDAY[\:\=][0-9]+[a-zA-Z]{2}"
        match_count = re.match(".*?(COUNT\=[0-9]+)", rrule_value)
        match_multiple_dtstart = re.findall(".*?(DTSTART\:[0-9]+T[0-9]+Z)", rrule_value)
        match_multiple_rrule = re.findall(".*?(RRULE\:)", rrule_value)
        if not len(match_multiple_dtstart):
            raise serializers.ValidationError('DTSTART required in rrule. Value should match: DTSTART:YYYYMMDDTHHMMSSZ')
        if len(match_multiple_dtstart) > 1:
            raise serializers.ValidationError('Multiple DTSTART is not supported')
        if not len(match_multiple_rrule):
            raise serializers.ValidationError('RRULE require in rrule')
        if len(match_multiple_rrule) > 1:
            raise serializers.ValidationError('Multiple RRULE is not supported')
        if 'interval' not in rrule_value.lower():
            raise serializers.ValidationError('INTERVAL required in rrule')
        if 'tzid' in rrule_value.lower():
            raise serializers.ValidationError('TZID is not supported')
        if 'secondly' in rrule_value.lower():
            raise serializers.ValidationError('SECONDLY is not supported')
        if re.match(multi_by_month_day, rrule_value):
            raise serializers.ValidationError('Multiple BYMONTHDAYs not supported')
        if re.match(multi_by_month, rrule_value):
            raise serializers.ValidationError('Multiple BYMONTHs not supported')
        if re.match(by_day_with_numeric_prefix, rrule_value):
            raise serializers.ValidationError("BYDAY with numeric prefix not supported")
        if 'byyearday' in rrule_value.lower():
            raise serializers.ValidationError("BYYEARDAY not supported")
        if 'byweekno' in rrule_value.lower():
            raise serializers.ValidationError("BYWEEKNO not supported")
        if match_count:
            count_val = match_count.groups()[0].strip().split("=")
            if int(count_val[1]) > 999:
                raise serializers.ValidationError("COUNT > 999 is unsupported")
        try:
            rrule.rrulestr(rrule_value)
        except Exception:
            # TODO: Log
            raise serializers.ValidationError("rrule parsing failed validation")
        return value

class ActivityStreamSerializer(BaseSerializer):

    changes = serializers.SerializerMethodField()
    object_association = serializers.SerializerMethodField()

    class Meta:
        model = ActivityStream
        fields = ('*', '-name', '-description', '-created', '-modified',
                  'timestamp', 'operation', 'changes', 'object1', 'object2', 'object_association')

    def get_fields(self):
        ret = super(ActivityStreamSerializer, self).get_fields()
        for key, field in ret.items():
            if key == 'changes':
                field.help_text = 'A summary of the new and changed values when an object is created, updated, or deleted'
            if key == 'object1':
                field.help_text = 'For create, update, and delete events this is the object type that was affected.  For associate and disassociate events this is the object type associated or disassociated with object2'
            if key == 'object2':
                field.help_text = 'Unpopulated for create, update, and delete events.  For associate and disassociate events this is the object type that object1 is being associated with'
            if key == 'operation':
                field.help_text = 'The action taken with respect to the given object(s).'
        return ret

    def get_changes(self, obj):
        if obj is None:
            return {}
        try:
            return json.loads(obj.changes)
        except Exception:
            # TODO: Log
            logger.warn("Error deserializing activity stream json changes")
        return {}

    def get_object_association(self, obj):
        try:
            return obj.object_relationship_type.split(".")[-1].split("_")[1]
        except:
            pass
        return ""

    def get_related(self, obj):
        rel = {}
        if obj.actor is not None:
            rel['actor'] = reverse('api:user_detail', args=(obj.actor.pk,))
        for fk, _ in SUMMARIZABLE_FK_FIELDS.items():
            if not hasattr(obj, fk):
                continue
            allm2m = getattr(obj, fk).all()
            if allm2m.count() > 0:
                rel[fk] = []
                for thisItem in allm2m:
                    rel[fk].append(reverse('api:' + fk + '_detail', args=(thisItem.id,)))
                    if fk == 'schedule':
                        rel['unified_job_template'] = thisItem.unified_job_template.get_absolute_url()
        return rel

    def get_summary_fields(self, obj):
        summary_fields = OrderedDict()
        for fk, related_fields in SUMMARIZABLE_FK_FIELDS.items():
            try:
                if not hasattr(obj, fk):
                    continue
                allm2m = getattr(obj, fk).all()
                if allm2m.count() > 0:
                    summary_fields[fk] = []
                    for thisItem in allm2m:
                        if fk == 'job':
                            summary_fields['job_template'] = []
                            job_template_item = {}
                            job_template_fields = SUMMARIZABLE_FK_FIELDS['job_template']
                            job_template = getattr(thisItem, 'job_template', None)
                            if job_template is not None:
                                for field in job_template_fields:
                                    fval = getattr(job_template, field, None)
                                    if fval is not None:
                                        job_template_item[field] = fval
                                summary_fields['job_template'].append(job_template_item)
                        if fk == 'schedule':
                            unified_job_template = getattr(thisItem, 'unified_job_template', None)
                            if unified_job_template is not None:
                                summary_fields[get_type_for_model(unified_job_template)] = {'id': unified_job_template.id,
                                                                                            'name': unified_job_template.name}
                        thisItemDict = {}
                        if 'id' not in related_fields:
                            related_fields = related_fields + ('id',)
                        for field in related_fields:
                            fval = getattr(thisItem, field, None)
                            if fval is not None:
                                thisItemDict[field] = fval
                        summary_fields[fk].append(thisItemDict)
            except ObjectDoesNotExist:
                pass
        if obj.actor is not None:
            summary_fields['actor'] = dict(id = obj.actor.id,
                                           username = obj.actor.username,
                                           first_name = obj.actor.first_name,
                                           last_name = obj.actor.last_name)
        return summary_fields


class TowerSettingsSerializer(BaseSerializer):

    value = VerbatimField()

    class Meta:
        model = TowerSettings
        fields = ('key', 'description', 'category', 'value', 'value_type', 'user')
        read_only_fields = ('description', 'category', 'value_type', 'user')

    def __init__(self, instance=None, data=serializers.empty, **kwargs):
        if instance is None and data is not serializers.empty and 'key' in data:
            try:
                instance = TowerSettings.objects.get(key=data['key'])
            except TowerSettings.DoesNotExist:
                pass
        super(TowerSettingsSerializer, self).__init__(instance, data, **kwargs)

    def to_representation(self, obj):
        ret = super(TowerSettingsSerializer, self).to_representation(obj)
        ret['value'] = getattr(obj, 'value_converted', obj.value)
        return ret

    def to_internal_value(self, data):
        if data['key'] not in settings.TOWER_SETTINGS_MANIFEST:
            self._errors = {'key': 'Key {0} is not a valid settings key'.format(data['key'])}
            return
        ret = super(TowerSettingsSerializer, self).to_internal_value(data)
        manifest_val = settings.TOWER_SETTINGS_MANIFEST[data['key']]
        ret['description'] = manifest_val['description']
        ret['category'] = manifest_val['category']
        ret['value_type'] = manifest_val['type']
        return ret

    def validate(self, attrs):
        manifest = settings.TOWER_SETTINGS_MANIFEST
        if attrs['key'] not in manifest:
            raise serializers.ValidationError(dict(key=["Key {0} is not a valid settings key".format(attrs['key'])]))

        if attrs['value_type'] == 'json':
            attrs['value'] = json.dumps(attrs['value'])
        elif attrs['value_type'] == 'list':
            try:
                attrs['value'] = ','.join(map(force_text, attrs['value']))
            except TypeError:
                attrs['value'] = force_text(attrs['value'])
        elif attrs['value_type'] == 'bool':
            attrs['value'] = force_text(bool(attrs['value']))
        else:
            attrs['value'] = force_text(attrs['value'])

        return super(TowerSettingsSerializer, self).validate(attrs)


class AuthTokenSerializer(serializers.Serializer):

    username = serializers.CharField()
    password = serializers.CharField()

    def validate(self, attrs):
        username = attrs.get('username')
        password = attrs.get('password')

        if username and password:
            user = authenticate(username=username, password=password)
            if user:
                attrs['user'] = user
                return attrs
            else:
                raise serializers.ValidationError('Unable to login with provided credentials.')
        else:
            raise serializers.ValidationError('Must include "username" and "password"')


class FactVersionSerializer(BaseFactSerializer):

    class Meta:
        model = Fact
        fields = ('related', 'module', 'timestamp')
        read_only_fields = ('*',)

    def get_related(self, obj):
        res = super(FactVersionSerializer, self).get_related(obj)
        params = {
            'datetime': timestamp_apiformat(obj.timestamp),
            'module': obj.module,
        }
        res['fact_view'] = build_url('api:host_fact_compare_view', args=(obj.host.pk,), get=params)
        return res

class FactSerializer(BaseFactSerializer):

    class Meta:
        model = Fact
        # TODO: Consider adding in host to the fields list ?
        fields = ('related', 'timestamp', 'module', 'facts', 'id', 'summary_fields', 'host')
        read_only_fields = ('*',)

    def get_related(self, obj):
        res = super(FactSerializer, self).get_related(obj)
        res['host'] = obj.host.get_absolute_url()
        return res
<|MERGE_RESOLUTION|>--- conflicted
+++ resolved
@@ -1651,12 +1651,7 @@
         else:
             d['can_copy'] = False
             d['can_edit'] = False
-<<<<<<< HEAD
-        d['recent_jobs'] = [{'id': x.id, 'status': x.status, 'finished': x.finished} for x in obj.jobs.order_by('-created')[:10]]
-        d['labels'] = [{'id': x.id, 'name': x.name} for x in obj.labels.all().order_by('-name')[:10]]
-=======
         d['recent_jobs'] = self._recent_jobs(obj)
->>>>>>> a01b2913
         return d
 
     def validate(self, attrs):
