{
  "name": "ansible-tower",
  "version": "3.1.0",
  "dependencies": {
    "abbrev": {
      "version": "1.0.9",
      "from": "abbrev@>=1.0.0 <2.0.0",
      "resolved": "https://registry.npmjs.org/abbrev/-/abbrev-1.0.9.tgz"
    },
    "accepts": {
      "version": "1.3.3",
      "from": "accepts@>=1.3.3 <1.4.0",
      "resolved": "https://registry.npmjs.org/accepts/-/accepts-1.3.3.tgz"
    },
    "acorn": {
      "version": "3.3.0",
      "from": "acorn@>=3.0.0 <4.0.0",
      "resolved": "https://registry.npmjs.org/acorn/-/acorn-3.3.0.tgz",
      "dev": true
    },
    "adm-zip": {
      "version": "0.4.7",
      "from": "adm-zip@>=0.4.3 <0.5.0",
      "resolved": "https://registry.npmjs.org/adm-zip/-/adm-zip-0.4.7.tgz",
      "dev": true
    },
    "after": {
      "version": "0.8.1",
      "from": "after@0.8.1",
      "resolved": "https://registry.npmjs.org/after/-/after-0.8.1.tgz"
    },
    "agent-base": {
      "version": "2.0.1",
      "from": "agent-base@>=2.0.0 <3.0.0",
      "resolved": "https://registry.npmjs.org/agent-base/-/agent-base-2.0.1.tgz",
      "dev": true,
      "dependencies": {
        "semver": {
          "version": "5.0.3",
          "from": "semver@>=5.0.1 <5.1.0",
          "resolved": "https://registry.npmjs.org/semver/-/semver-5.0.3.tgz",
          "dev": true
        }
      }
    },
    "align-text": {
      "version": "0.1.4",
      "from": "align-text@>=0.1.3 <0.2.0",
      "resolved": "https://registry.npmjs.org/align-text/-/align-text-0.1.4.tgz",
      "dev": true
    },
    "almond": {
      "version": "0.3.3",
      "from": "almond@>=0.3.1 <0.4.0",
      "resolved": "https://registry.npmjs.org/almond/-/almond-0.3.3.tgz"
    },
    "amdefine": {
      "version": "1.0.1",
      "from": "amdefine@>=0.0.4",
      "resolved": "https://registry.npmjs.org/amdefine/-/amdefine-1.0.1.tgz"
    },
    "angular": {
      "version": "1.4.14",
      "from": "angular@>=1.4.7 <1.5.0",
      "resolved": "https://registry.npmjs.org/angular/-/angular-1.4.14.tgz"
    },
    "angular-breadcrumb": {
      "version": "0.4.1",
      "from": "ansible/angular-breadcrumb#0.4.1",
      "resolved": "git://github.com/ansible/angular-breadcrumb.git#6c2b1ad45ad5fbe7adf39af1ef3b294ca8e207a9"
    },
    "angular-codemirror": {
      "version": "1.0.4",
      "from": "ansible/angular-codemirror#1.0.4",
      "resolved": "git://github.com/ansible/angular-codemirror.git#75c3a2d0ccdf2e4c836fab7d7617d5db6c585c1b",
      "dependencies": {
        "angular": {
          "version": "1.4.7",
          "from": "angular@1.4.7",
          "resolved": "https://registry.npmjs.org/angular/-/angular-1.4.7.tgz"
        }
      }
    },
    "angular-cookies": {
      "version": "1.5.8",
      "from": "angular-cookies@>=1.4.3 <2.0.0",
      "resolved": "https://registry.npmjs.org/angular-cookies/-/angular-cookies-1.5.8.tgz"
    },
    "angular-drag-and-drop-lists": {
      "version": "1.4.0",
      "from": "ansible/angular-drag-and-drop-lists#1.4.0",
      "resolved": "git://github.com/ansible/angular-drag-and-drop-lists.git#4d32654ab7159689a7767b9be8fc85f9812ca5a8"
    },
    "angular-duration-format": {
      "version": "1.0.1",
      "from": "angular-duration-format@>=1.0.1 <2.0.0",
      "resolved": "https://registry.npmjs.org/angular-duration-format/-/angular-duration-format-1.0.1.tgz"
    },
    "angular-filters": {
      "version": "1.1.2",
      "from": "angular-filters@>=1.1.2 <2.0.0",
      "resolved": "https://registry.npmjs.org/angular-filters/-/angular-filters-1.1.2.tgz"
    },
    "angular-gettext": {
      "version": "2.3.8",
      "from": "angular-gettext@>=2.3.5 <3.0.0",
      "resolved": "https://registry.npmjs.org/angular-gettext/-/angular-gettext-2.3.8.tgz"
    },
    "angular-gettext-tools": {
      "version": "2.3.2",
      "from": "angular-gettext-tools@>=2.3.2 <2.4.0",
      "resolved": "https://registry.npmjs.org/angular-gettext-tools/-/angular-gettext-tools-2.3.2.tgz",
      "dev": true,
      "dependencies": {
        "lodash": {
          "version": "4.17.4",
          "from": "lodash@^4.0.0",
          "resolved": "https://registry.npmjs.org/lodash/-/lodash-4.17.4.tgz",
          "dev": true
        }
      }
    },
    "angular-md5": {
      "version": "0.1.10",
      "from": "angular-md5@>=0.1.8 <0.2.0",
      "resolved": "https://registry.npmjs.org/angular-md5/-/angular-md5-0.1.10.tgz"
    },
    "angular-mocks": {
      "version": "1.6.1",
      "from": "angular-mocks@>=1.5.8 <2.0.0",
      "resolved": "https://registry.npmjs.org/angular-mocks/-/angular-mocks-1.6.1.tgz",
      "dev": true
    },
    "angular-moment": {
      "version": "0.10.3",
      "from": "angular-moment@>=0.10.1 <0.11.0",
      "resolved": "https://registry.npmjs.org/angular-moment/-/angular-moment-0.10.3.tgz",
      "dependencies": {
        "moment": {
          "version": "2.10.6",
          "from": "moment@>=2.8.0 <2.11.0",
          "resolved": "https://registry.npmjs.org/moment/-/moment-2.10.6.tgz"
        }
      }
    },
    "angular-resource": {
      "version": "1.5.8",
      "from": "angular-resource@>=1.4.3 <2.0.0",
      "resolved": "https://registry.npmjs.org/angular-resource/-/angular-resource-1.5.8.tgz"
    },
    "angular-sanitize": {
      "version": "1.5.8",
      "from": "angular-sanitize@>=1.4.3 <2.0.0",
      "resolved": "https://registry.npmjs.org/angular-sanitize/-/angular-sanitize-1.5.8.tgz"
    },
    "angular-scheduler": {
      "version": "0.1.0",
      "from": "ansible/angular-scheduler#0.1.0",
      "resolved": "git://github.com/ansible/angular-scheduler.git#784693054597b9a1c1e49efb4cf94e9054b92e66",
      "dependencies": {
        "angular-tz-extensions": {
          "version": "0.3.11",
          "from": "chouseknecht/angular-tz-extensions",
          "resolved": "git://github.com/ansible/angular-tz-extensions.git#33caaa9ccf5dfe29a95962c17c3c9e6b9775be35",
          "dependencies": {
            "angular": {
              "version": "1.4.7",
              "from": "angular@1.4.7",
              "resolved": "https://registry.npmjs.org/angular/-/angular-1.4.7.tgz"
            },
            "jquery": {
              "version": "3.1.1",
              "from": "jquery@>=3.1.0 <4.0.0",
              "resolved": "https://registry.npmjs.org/jquery/-/jquery-3.1.1.tgz"
            }
          }
        },
        "lodash": {
          "version": "3.8.0",
          "from": "lodash@>=3.8.0 <3.9.0",
          "resolved": "https://registry.npmjs.org/lodash/-/lodash-3.8.0.tgz"
        },
        "timezone-js": {
          "version": "0.4.14",
<<<<<<< HEAD
          "from": "leigh-johnson/timezone-js#0.4.14",
          "resolved": "git://github.com/leigh-johnson/timezone-js.git#6937de14ce0c193961538bb5b3b12b7ef62a358f"
=======
          "from": "ansible/timezone-js#0.4.14",
          "resolved": "git://github.com/ansible/timezone-js.git#6937de14ce0c193961538bb5b3b12b7ef62a358f"
>>>>>>> e5f7556f
        }
      }
    },
    "angular-tz-extensions": {
      "version": "0.3.11",
      "from": "ansible/angular-tz-extensions#0.3.13",
      "resolved": "git://github.com/ansible/angular-tz-extensions.git#33caaa9ccf5dfe29a95962c17c3c9e6b9775be35",
      "dependencies": {
        "angular": {
          "version": "1.4.7",
          "from": "angular@1.4.7",
          "resolved": "https://registry.npmjs.org/angular/-/angular-1.4.7.tgz"
        },
        "jquery": {
          "version": "3.1.1",
          "from": "jquery@>=3.1.0 <4.0.0",
          "resolved": "https://registry.npmjs.org/jquery/-/jquery-3.1.1.tgz"
        },
        "timezone-js": {
          "version": "0.4.14",
          "from": "ansible/timezone-js#0.4.14",
          "resolved": "git://github.com/ansible/timezone-js.git#6937de14ce0c193961538bb5b3b12b7ef62a358f"
        }
      }
    },
    "angular-ui-router": {
      "version": "1.0.0-beta.3",
      "from": "angular-ui-router@>=1.0.0-beta.3 <2.0.0",
      "resolved": "https://registry.npmjs.org/angular-ui-router/-/angular-ui-router-1.0.0-beta.3.tgz"
    },
    "ansi-regex": {
      "version": "2.0.0",
      "from": "ansi-regex@>=2.0.0 <3.0.0",
      "resolved": "https://registry.npmjs.org/ansi-regex/-/ansi-regex-2.0.0.tgz"
    },
    "ansi-styles": {
      "version": "2.2.1",
      "from": "ansi-styles@>=2.2.1 <3.0.0",
      "resolved": "https://registry.npmjs.org/ansi-styles/-/ansi-styles-2.2.1.tgz"
    },
    "anymatch": {
      "version": "1.3.0",
      "from": "anymatch@>=1.3.0 <2.0.0",
      "resolved": "https://registry.npmjs.org/anymatch/-/anymatch-1.3.0.tgz"
    },
    "archiver": {
      "version": "1.1.0",
      "from": "archiver@1.1.0",
      "resolved": "https://registry.npmjs.org/archiver/-/archiver-1.1.0.tgz",
      "dev": true,
      "dependencies": {
        "lodash": {
          "version": "4.17.4",
          "from": "lodash@^4.8.0",
          "resolved": "https://registry.npmjs.org/lodash/-/lodash-4.17.4.tgz",
          "dev": true
        }
      }
    },
    "archiver-utils": {
      "version": "1.3.0",
      "from": "archiver-utils@>=1.3.0 <2.0.0",
      "resolved": "https://registry.npmjs.org/archiver-utils/-/archiver-utils-1.3.0.tgz",
      "dev": true,
      "dependencies": {
        "lodash": {
          "version": "4.17.4",
          "from": "lodash@^4.8.0",
          "resolved": "https://registry.npmjs.org/lodash/-/lodash-4.17.4.tgz",
          "dev": true
        }
      }
    },
    "argparse": {
      "version": "1.0.9",
      "from": "argparse@>=1.0.7 <2.0.0",
      "resolved": "https://registry.npmjs.org/argparse/-/argparse-1.0.9.tgz"
    },
    "arr-diff": {
      "version": "2.0.0",
      "from": "arr-diff@>=2.0.0 <3.0.0",
      "resolved": "https://registry.npmjs.org/arr-diff/-/arr-diff-2.0.0.tgz"
    },
    "arr-flatten": {
      "version": "1.0.1",
      "from": "arr-flatten@>=1.0.1 <2.0.0",
      "resolved": "https://registry.npmjs.org/arr-flatten/-/arr-flatten-1.0.1.tgz"
    },
    "array-differ": {
      "version": "1.0.0",
      "from": "array-differ@>=1.0.0 <2.0.0",
      "resolved": "https://registry.npmjs.org/array-differ/-/array-differ-1.0.0.tgz",
      "dev": true
    },
    "array-find-index": {
      "version": "1.0.2",
      "from": "array-find-index@>=1.0.1 <2.0.0",
      "resolved": "https://registry.npmjs.org/array-find-index/-/array-find-index-1.0.2.tgz",
      "dev": true
    },
    "array-flatten": {
      "version": "1.1.1",
      "from": "array-flatten@1.1.1",
      "resolved": "https://registry.npmjs.org/array-flatten/-/array-flatten-1.1.1.tgz",
      "optional": true
    },
    "array-slice": {
      "version": "0.2.3",
      "from": "array-slice@>=0.2.3 <0.3.0",
      "resolved": "https://registry.npmjs.org/array-slice/-/array-slice-0.2.3.tgz",
      "dev": true
    },
    "array-union": {
      "version": "1.0.2",
      "from": "array-union@>=1.0.1 <2.0.0",
      "resolved": "https://registry.npmjs.org/array-union/-/array-union-1.0.2.tgz",
      "dev": true
    },
    "array-uniq": {
      "version": "1.0.3",
      "from": "array-uniq@>=1.0.1 <2.0.0",
      "resolved": "https://registry.npmjs.org/array-uniq/-/array-uniq-1.0.3.tgz",
      "dev": true
    },
    "array-unique": {
      "version": "0.2.1",
      "from": "array-unique@>=0.2.1 <0.3.0",
      "resolved": "https://registry.npmjs.org/array-unique/-/array-unique-0.2.1.tgz"
    },
    "arraybuffer.slice": {
      "version": "0.0.6",
      "from": "arraybuffer.slice@0.0.6",
      "resolved": "https://registry.npmjs.org/arraybuffer.slice/-/arraybuffer.slice-0.0.6.tgz"
    },
    "arrify": {
      "version": "1.0.1",
      "from": "arrify@>=1.0.0 <2.0.0",
      "resolved": "https://registry.npmjs.org/arrify/-/arrify-1.0.1.tgz"
    },
    "asap": {
      "version": "2.0.5",
      "from": "asap@>=2.0.3 <2.1.0",
      "resolved": "https://registry.npmjs.org/asap/-/asap-2.0.5.tgz",
      "dev": true,
      "optional": true
    },
    "asn1": {
      "version": "0.1.11",
      "from": "asn1@0.1.11",
      "resolved": "https://registry.npmjs.org/asn1/-/asn1-0.1.11.tgz"
    },
    "assert": {
      "version": "1.4.1",
      "from": "assert@>=1.1.1 <2.0.0",
      "resolved": "https://registry.npmjs.org/assert/-/assert-1.4.1.tgz",
      "dev": true
    },
    "assert-plus": {
      "version": "0.1.5",
      "from": "assert-plus@>=0.1.5 <0.2.0",
      "resolved": "https://registry.npmjs.org/assert-plus/-/assert-plus-0.1.5.tgz"
    },
    "async": {
      "version": "2.1.2",
      "from": "async@>=2.0.1 <3.0.0",
      "resolved": "https://registry.npmjs.org/async/-/async-2.1.2.tgz",
      "dependencies": {
        "lodash": {
          "version": "4.17.1",
          "from": "lodash@>=4.14.0 <5.0.0",
          "resolved": "https://registry.npmjs.org/lodash/-/lodash-4.17.1.tgz"
        }
      }
    },
    "async-each": {
      "version": "1.0.1",
      "from": "async-each@>=1.0.0 <2.0.0",
      "resolved": "https://registry.npmjs.org/async-each/-/async-each-1.0.1.tgz"
    },
    "async-each-series": {
      "version": "0.1.1",
      "from": "async-each-series@0.1.1",
      "resolved": "https://registry.npmjs.org/async-each-series/-/async-each-series-0.1.1.tgz",
      "optional": true
    },
    "asynckit": {
      "version": "0.4.0",
      "from": "asynckit@>=0.4.0 <0.5.0",
      "resolved": "https://registry.npmjs.org/asynckit/-/asynckit-0.4.0.tgz",
      "dev": true
    },
    "autoprefixer": {
      "version": "6.7.0",
      "from": "autoprefixer@>=6.0.0 <7.0.0",
      "resolved": "https://registry.npmjs.org/autoprefixer/-/autoprefixer-6.7.0.tgz",
      "dev": true
    },
    "aws-sign2": {
      "version": "0.6.0",
      "from": "aws-sign2@>=0.6.0 <0.7.0",
      "resolved": "https://registry.npmjs.org/aws-sign2/-/aws-sign2-0.6.0.tgz"
    },
    "aws4": {
      "version": "1.5.0",
      "from": "aws4@>=1.2.1 <2.0.0",
      "resolved": "https://registry.npmjs.org/aws4/-/aws4-1.5.0.tgz",
      "dev": true
    },
    "babel-code-frame": {
      "version": "6.22.0",
      "from": "babel-code-frame@>=6.22.0 <7.0.0",
      "resolved": "https://registry.npmjs.org/babel-code-frame/-/babel-code-frame-6.22.0.tgz",
      "dev": true
    },
    "babel-core": {
      "version": "6.22.1",
      "from": "babel-core@>=6.11.4 <7.0.0",
      "resolved": "https://registry.npmjs.org/babel-core/-/babel-core-6.22.1.tgz",
      "dev": true,
      "dependencies": {
        "lodash": {
          "version": "4.17.4",
          "from": "lodash@>=4.2.0 <5.0.0",
          "resolved": "https://registry.npmjs.org/lodash/-/lodash-4.17.4.tgz",
          "dev": true
        },
        "source-map": {
          "version": "0.5.6",
          "from": "source-map@>=0.5.0 <0.6.0",
          "resolved": "https://registry.npmjs.org/source-map/-/source-map-0.5.6.tgz",
          "dev": true
        }
      }
    },
    "babel-generator": {
      "version": "6.22.0",
      "from": "babel-generator@>=6.22.0 <7.0.0",
      "resolved": "https://registry.npmjs.org/babel-generator/-/babel-generator-6.22.0.tgz",
      "dev": true,
      "dependencies": {
        "lodash": {
          "version": "4.17.4",
          "from": "lodash@^4.2.0",
          "resolved": "https://registry.npmjs.org/lodash/-/lodash-4.17.4.tgz",
          "dev": true
        },
        "source-map": {
          "version": "0.5.6",
          "from": "source-map@^0.5.0",
          "resolved": "https://registry.npmjs.org/source-map/-/source-map-0.5.6.tgz",
          "dev": true
        }
      }
    },
    "babel-helper-call-delegate": {
      "version": "6.22.0",
      "from": "babel-helper-call-delegate@>=6.22.0 <7.0.0",
      "resolved": "https://registry.npmjs.org/babel-helper-call-delegate/-/babel-helper-call-delegate-6.22.0.tgz",
      "dev": true
    },
    "babel-helper-define-map": {
      "version": "6.22.0",
      "from": "babel-helper-define-map@>=6.22.0 <7.0.0",
      "resolved": "https://registry.npmjs.org/babel-helper-define-map/-/babel-helper-define-map-6.22.0.tgz",
      "dev": true,
      "dependencies": {
        "lodash": {
          "version": "4.17.4",
          "from": "lodash@^4.2.0",
          "resolved": "https://registry.npmjs.org/lodash/-/lodash-4.17.4.tgz",
          "dev": true
        }
      }
    },
    "babel-helper-function-name": {
      "version": "6.22.0",
      "from": "babel-helper-function-name@>=6.22.0 <7.0.0",
      "resolved": "https://registry.npmjs.org/babel-helper-function-name/-/babel-helper-function-name-6.22.0.tgz",
      "dev": true
    },
    "babel-helper-get-function-arity": {
      "version": "6.22.0",
      "from": "babel-helper-get-function-arity@>=6.22.0 <7.0.0",
      "resolved": "https://registry.npmjs.org/babel-helper-get-function-arity/-/babel-helper-get-function-arity-6.22.0.tgz",
      "dev": true
    },
    "babel-helper-hoist-variables": {
      "version": "6.22.0",
      "from": "babel-helper-hoist-variables@>=6.22.0 <7.0.0",
      "resolved": "https://registry.npmjs.org/babel-helper-hoist-variables/-/babel-helper-hoist-variables-6.22.0.tgz",
      "dev": true
    },
    "babel-helper-optimise-call-expression": {
      "version": "6.22.0",
      "from": "babel-helper-optimise-call-expression@>=6.22.0 <7.0.0",
      "resolved": "https://registry.npmjs.org/babel-helper-optimise-call-expression/-/babel-helper-optimise-call-expression-6.22.0.tgz",
      "dev": true
    },
    "babel-helper-regex": {
      "version": "6.22.0",
      "from": "babel-helper-regex@>=6.22.0 <7.0.0",
      "resolved": "https://registry.npmjs.org/babel-helper-regex/-/babel-helper-regex-6.22.0.tgz",
      "dev": true,
      "dependencies": {
        "lodash": {
          "version": "4.17.4",
          "from": "lodash@^4.2.0",
          "resolved": "https://registry.npmjs.org/lodash/-/lodash-4.17.4.tgz",
          "dev": true
        }
      }
    },
    "babel-helper-replace-supers": {
      "version": "6.22.0",
      "from": "babel-helper-replace-supers@>=6.22.0 <7.0.0",
      "resolved": "https://registry.npmjs.org/babel-helper-replace-supers/-/babel-helper-replace-supers-6.22.0.tgz",
      "dev": true
    },
    "babel-helpers": {
      "version": "6.22.0",
      "from": "babel-helpers@>=6.22.0 <7.0.0",
      "resolved": "https://registry.npmjs.org/babel-helpers/-/babel-helpers-6.22.0.tgz",
      "dev": true
    },
    "babel-istanbul": {
      "version": "0.11.0",
      "from": "babel-istanbul@>=0.11.0 <0.12.0",
      "resolved": "https://registry.npmjs.org/babel-istanbul/-/babel-istanbul-0.11.0.tgz",
      "dev": true,
      "dependencies": {
        "async": {
          "version": "1.5.2",
          "from": "async@>=1.0.0 <2.0.0",
          "resolved": "https://registry.npmjs.org/async/-/async-1.5.2.tgz",
          "dev": true
        },
        "minimist": {
          "version": "0.0.8",
          "from": "minimist@0.0.8",
          "resolved": "https://registry.npmjs.org/minimist/-/minimist-0.0.8.tgz",
          "dev": true
        },
        "mkdirp": {
          "version": "0.5.1",
          "from": "mkdirp@0.5.x",
          "resolved": "https://registry.npmjs.org/mkdirp/-/mkdirp-0.5.1.tgz",
          "dev": true
        },
        "source-map": {
          "version": "0.4.4",
          "from": "source-map@>=0.4.0 <0.5.0",
          "resolved": "https://registry.npmjs.org/source-map/-/source-map-0.4.4.tgz",
          "dev": true
        },
        "supports-color": {
          "version": "3.1.2",
          "from": "supports-color@>=3.1.0 <3.2.0",
          "resolved": "https://registry.npmjs.org/supports-color/-/supports-color-3.1.2.tgz",
          "dev": true
        },
        "wordwrap": {
          "version": "1.0.0",
          "from": "wordwrap@>=1.0.0 <1.1.0",
          "resolved": "https://registry.npmjs.org/wordwrap/-/wordwrap-1.0.0.tgz",
          "dev": true
        }
      }
    },
    "babel-loader": {
      "version": "6.2.10",
      "from": "babel-loader@>=6.2.4 <7.0.0",
      "resolved": "https://registry.npmjs.org/babel-loader/-/babel-loader-6.2.10.tgz",
      "dev": true,
      "dependencies": {
        "minimist": {
          "version": "0.0.8",
          "from": "minimist@0.0.8",
          "resolved": "https://registry.npmjs.org/minimist/-/minimist-0.0.8.tgz",
          "dev": true
        },
        "mkdirp": {
          "version": "0.5.1",
          "from": "mkdirp@^0.5.1",
          "resolved": "https://registry.npmjs.org/mkdirp/-/mkdirp-0.5.1.tgz",
          "dev": true
        }
      }
    },
    "babel-messages": {
      "version": "6.22.0",
      "from": "babel-messages@>=6.22.0 <7.0.0",
      "resolved": "https://registry.npmjs.org/babel-messages/-/babel-messages-6.22.0.tgz",
      "dev": true
    },
    "babel-plugin-check-es2015-constants": {
      "version": "6.22.0",
      "from": "babel-plugin-check-es2015-constants@>=6.22.0 <7.0.0",
      "resolved": "https://registry.npmjs.org/babel-plugin-check-es2015-constants/-/babel-plugin-check-es2015-constants-6.22.0.tgz",
      "dev": true
    },
    "babel-plugin-istanbul": {
      "version": "2.0.3",
      "from": "babel-plugin-istanbul@>=2.0.0 <3.0.0",
      "resolved": "https://registry.npmjs.org/babel-plugin-istanbul/-/babel-plugin-istanbul-2.0.3.tgz",
      "dev": true
    },
    "babel-plugin-transform-es2015-arrow-functions": {
      "version": "6.22.0",
      "from": "babel-plugin-transform-es2015-arrow-functions@>=6.22.0 <7.0.0",
      "resolved": "https://registry.npmjs.org/babel-plugin-transform-es2015-arrow-functions/-/babel-plugin-transform-es2015-arrow-functions-6.22.0.tgz",
      "dev": true
    },
    "babel-plugin-transform-es2015-block-scoped-functions": {
      "version": "6.22.0",
      "from": "babel-plugin-transform-es2015-block-scoped-functions@>=6.22.0 <7.0.0",
      "resolved": "https://registry.npmjs.org/babel-plugin-transform-es2015-block-scoped-functions/-/babel-plugin-transform-es2015-block-scoped-functions-6.22.0.tgz",
      "dev": true
    },
    "babel-plugin-transform-es2015-block-scoping": {
      "version": "6.22.0",
      "from": "babel-plugin-transform-es2015-block-scoping@>=6.22.0 <7.0.0",
      "resolved": "https://registry.npmjs.org/babel-plugin-transform-es2015-block-scoping/-/babel-plugin-transform-es2015-block-scoping-6.22.0.tgz",
      "dev": true,
      "dependencies": {
        "lodash": {
          "version": "4.17.4",
          "from": "lodash@^4.2.0",
          "resolved": "https://registry.npmjs.org/lodash/-/lodash-4.17.4.tgz",
          "dev": true
        }
      }
    },
    "babel-plugin-transform-es2015-classes": {
      "version": "6.22.0",
      "from": "babel-plugin-transform-es2015-classes@>=6.22.0 <7.0.0",
      "resolved": "https://registry.npmjs.org/babel-plugin-transform-es2015-classes/-/babel-plugin-transform-es2015-classes-6.22.0.tgz",
      "dev": true
    },
    "babel-plugin-transform-es2015-computed-properties": {
      "version": "6.22.0",
      "from": "babel-plugin-transform-es2015-computed-properties@>=6.22.0 <7.0.0",
      "resolved": "https://registry.npmjs.org/babel-plugin-transform-es2015-computed-properties/-/babel-plugin-transform-es2015-computed-properties-6.22.0.tgz",
      "dev": true
    },
    "babel-plugin-transform-es2015-destructuring": {
      "version": "6.22.0",
      "from": "babel-plugin-transform-es2015-destructuring@>=6.22.0 <7.0.0",
      "resolved": "https://registry.npmjs.org/babel-plugin-transform-es2015-destructuring/-/babel-plugin-transform-es2015-destructuring-6.22.0.tgz",
      "dev": true
    },
    "babel-plugin-transform-es2015-duplicate-keys": {
      "version": "6.22.0",
      "from": "babel-plugin-transform-es2015-duplicate-keys@>=6.22.0 <7.0.0",
      "resolved": "https://registry.npmjs.org/babel-plugin-transform-es2015-duplicate-keys/-/babel-plugin-transform-es2015-duplicate-keys-6.22.0.tgz",
      "dev": true
    },
    "babel-plugin-transform-es2015-for-of": {
      "version": "6.22.0",
      "from": "babel-plugin-transform-es2015-for-of@>=6.22.0 <7.0.0",
      "resolved": "https://registry.npmjs.org/babel-plugin-transform-es2015-for-of/-/babel-plugin-transform-es2015-for-of-6.22.0.tgz",
      "dev": true
    },
    "babel-plugin-transform-es2015-function-name": {
      "version": "6.22.0",
      "from": "babel-plugin-transform-es2015-function-name@>=6.22.0 <7.0.0",
      "resolved": "https://registry.npmjs.org/babel-plugin-transform-es2015-function-name/-/babel-plugin-transform-es2015-function-name-6.22.0.tgz",
      "dev": true
    },
    "babel-plugin-transform-es2015-literals": {
      "version": "6.22.0",
      "from": "babel-plugin-transform-es2015-literals@>=6.22.0 <7.0.0",
      "resolved": "https://registry.npmjs.org/babel-plugin-transform-es2015-literals/-/babel-plugin-transform-es2015-literals-6.22.0.tgz",
      "dev": true
    },
    "babel-plugin-transform-es2015-modules-amd": {
      "version": "6.22.0",
      "from": "babel-plugin-transform-es2015-modules-amd@>=6.22.0 <7.0.0",
      "resolved": "https://registry.npmjs.org/babel-plugin-transform-es2015-modules-amd/-/babel-plugin-transform-es2015-modules-amd-6.22.0.tgz",
      "dev": true
    },
    "babel-plugin-transform-es2015-modules-commonjs": {
      "version": "6.22.0",
      "from": "babel-plugin-transform-es2015-modules-commonjs@>=6.22.0 <7.0.0",
      "resolved": "https://registry.npmjs.org/babel-plugin-transform-es2015-modules-commonjs/-/babel-plugin-transform-es2015-modules-commonjs-6.22.0.tgz",
      "dev": true
    },
    "babel-plugin-transform-es2015-modules-systemjs": {
      "version": "6.22.0",
      "from": "babel-plugin-transform-es2015-modules-systemjs@>=6.22.0 <7.0.0",
      "resolved": "https://registry.npmjs.org/babel-plugin-transform-es2015-modules-systemjs/-/babel-plugin-transform-es2015-modules-systemjs-6.22.0.tgz",
      "dev": true
    },
    "babel-plugin-transform-es2015-modules-umd": {
      "version": "6.22.0",
      "from": "babel-plugin-transform-es2015-modules-umd@>=6.22.0 <7.0.0",
      "resolved": "https://registry.npmjs.org/babel-plugin-transform-es2015-modules-umd/-/babel-plugin-transform-es2015-modules-umd-6.22.0.tgz",
      "dev": true
    },
    "babel-plugin-transform-es2015-object-super": {
      "version": "6.22.0",
      "from": "babel-plugin-transform-es2015-object-super@>=6.22.0 <7.0.0",
      "resolved": "https://registry.npmjs.org/babel-plugin-transform-es2015-object-super/-/babel-plugin-transform-es2015-object-super-6.22.0.tgz",
      "dev": true
    },
    "babel-plugin-transform-es2015-parameters": {
      "version": "6.22.0",
      "from": "babel-plugin-transform-es2015-parameters@>=6.22.0 <7.0.0",
      "resolved": "https://registry.npmjs.org/babel-plugin-transform-es2015-parameters/-/babel-plugin-transform-es2015-parameters-6.22.0.tgz",
      "dev": true
    },
    "babel-plugin-transform-es2015-shorthand-properties": {
      "version": "6.22.0",
      "from": "babel-plugin-transform-es2015-shorthand-properties@>=6.22.0 <7.0.0",
      "resolved": "https://registry.npmjs.org/babel-plugin-transform-es2015-shorthand-properties/-/babel-plugin-transform-es2015-shorthand-properties-6.22.0.tgz",
      "dev": true
    },
    "babel-plugin-transform-es2015-spread": {
      "version": "6.22.0",
      "from": "babel-plugin-transform-es2015-spread@>=6.22.0 <7.0.0",
      "resolved": "https://registry.npmjs.org/babel-plugin-transform-es2015-spread/-/babel-plugin-transform-es2015-spread-6.22.0.tgz",
      "dev": true
    },
    "babel-plugin-transform-es2015-sticky-regex": {
      "version": "6.22.0",
      "from": "babel-plugin-transform-es2015-sticky-regex@>=6.22.0 <7.0.0",
      "resolved": "https://registry.npmjs.org/babel-plugin-transform-es2015-sticky-regex/-/babel-plugin-transform-es2015-sticky-regex-6.22.0.tgz",
      "dev": true
    },
    "babel-plugin-transform-es2015-template-literals": {
      "version": "6.22.0",
      "from": "babel-plugin-transform-es2015-template-literals@>=6.22.0 <7.0.0",
      "resolved": "https://registry.npmjs.org/babel-plugin-transform-es2015-template-literals/-/babel-plugin-transform-es2015-template-literals-6.22.0.tgz",
      "dev": true
    },
    "babel-plugin-transform-es2015-typeof-symbol": {
      "version": "6.22.0",
      "from": "babel-plugin-transform-es2015-typeof-symbol@>=6.22.0 <7.0.0",
      "resolved": "https://registry.npmjs.org/babel-plugin-transform-es2015-typeof-symbol/-/babel-plugin-transform-es2015-typeof-symbol-6.22.0.tgz",
      "dev": true
    },
    "babel-plugin-transform-es2015-unicode-regex": {
      "version": "6.22.0",
      "from": "babel-plugin-transform-es2015-unicode-regex@>=6.22.0 <7.0.0",
      "resolved": "https://registry.npmjs.org/babel-plugin-transform-es2015-unicode-regex/-/babel-plugin-transform-es2015-unicode-regex-6.22.0.tgz",
      "dev": true
    },
    "babel-plugin-transform-regenerator": {
      "version": "6.22.0",
      "from": "babel-plugin-transform-regenerator@>=6.22.0 <7.0.0",
      "resolved": "https://registry.npmjs.org/babel-plugin-transform-regenerator/-/babel-plugin-transform-regenerator-6.22.0.tgz",
      "dev": true
    },
    "babel-plugin-transform-strict-mode": {
      "version": "6.22.0",
      "from": "babel-plugin-transform-strict-mode@>=6.22.0 <7.0.0",
      "resolved": "https://registry.npmjs.org/babel-plugin-transform-strict-mode/-/babel-plugin-transform-strict-mode-6.22.0.tgz",
      "dev": true
    },
    "babel-preset-es2015": {
      "version": "6.22.0",
      "from": "babel-preset-es2015@>=6.9.0 <7.0.0",
      "resolved": "https://registry.npmjs.org/babel-preset-es2015/-/babel-preset-es2015-6.22.0.tgz",
      "dev": true
    },
    "babel-register": {
      "version": "6.22.0",
      "from": "babel-register@>=6.22.0 <7.0.0",
      "resolved": "https://registry.npmjs.org/babel-register/-/babel-register-6.22.0.tgz",
      "dev": true,
      "dependencies": {
        "lodash": {
          "version": "4.17.4",
          "from": "lodash@^4.2.0",
          "resolved": "https://registry.npmjs.org/lodash/-/lodash-4.17.4.tgz",
          "dev": true
        },
        "minimist": {
          "version": "0.0.8",
          "from": "minimist@0.0.8",
          "resolved": "https://registry.npmjs.org/minimist/-/minimist-0.0.8.tgz",
          "dev": true
        },
        "mkdirp": {
          "version": "0.5.1",
          "from": "mkdirp@>=0.5.1 <0.6.0",
          "resolved": "https://registry.npmjs.org/mkdirp/-/mkdirp-0.5.1.tgz",
          "dev": true
        }
      }
    },
    "babel-runtime": {
      "version": "6.22.0",
      "from": "babel-runtime@>=6.22.0 <7.0.0",
      "resolved": "https://registry.npmjs.org/babel-runtime/-/babel-runtime-6.22.0.tgz",
      "dev": true
    },
    "babel-template": {
      "version": "6.22.0",
      "from": "babel-template@>=6.22.0 <7.0.0",
      "resolved": "https://registry.npmjs.org/babel-template/-/babel-template-6.22.0.tgz",
      "dev": true,
      "dependencies": {
        "lodash": {
          "version": "4.17.4",
          "from": "lodash@^4.2.0",
          "resolved": "https://registry.npmjs.org/lodash/-/lodash-4.17.4.tgz",
          "dev": true
        }
      }
    },
    "babel-traverse": {
      "version": "6.22.1",
      "from": "babel-traverse@>=6.22.1 <7.0.0",
      "resolved": "https://registry.npmjs.org/babel-traverse/-/babel-traverse-6.22.1.tgz",
      "dev": true,
      "dependencies": {
        "lodash": {
          "version": "4.17.4",
          "from": "lodash@^4.2.0",
          "resolved": "https://registry.npmjs.org/lodash/-/lodash-4.17.4.tgz",
          "dev": true
        }
      }
    },
    "babel-types": {
      "version": "6.22.0",
      "from": "babel-types@>=6.22.0 <7.0.0",
      "resolved": "https://registry.npmjs.org/babel-types/-/babel-types-6.22.0.tgz",
      "dev": true,
      "dependencies": {
        "lodash": {
          "version": "4.17.4",
          "from": "lodash@^4.2.0",
          "resolved": "https://registry.npmjs.org/lodash/-/lodash-4.17.4.tgz",
          "dev": true
        }
      }
    },
    "babylon": {
      "version": "6.15.0",
      "from": "babylon@>=6.11.0 <7.0.0",
      "resolved": "https://registry.npmjs.org/babylon/-/babylon-6.15.0.tgz",
      "dev": true
    },
    "backo2": {
      "version": "1.0.2",
      "from": "backo2@1.0.2",
      "resolved": "https://registry.npmjs.org/backo2/-/backo2-1.0.2.tgz"
    },
    "balanced-match": {
      "version": "0.4.2",
      "from": "balanced-match@>=0.4.1 <0.5.0",
      "resolved": "https://registry.npmjs.org/balanced-match/-/balanced-match-0.4.2.tgz"
    },
    "base64-arraybuffer": {
      "version": "0.1.5",
      "from": "base64-arraybuffer@0.1.5",
      "resolved": "https://registry.npmjs.org/base64-arraybuffer/-/base64-arraybuffer-0.1.5.tgz"
    },
    "base64-js": {
      "version": "1.2.0",
      "from": "base64-js@>=1.0.2 <2.0.0",
      "resolved": "https://registry.npmjs.org/base64-js/-/base64-js-1.2.0.tgz",
      "dev": true
    },
    "base64id": {
      "version": "0.1.0",
      "from": "base64id@0.1.0",
      "resolved": "https://registry.npmjs.org/base64id/-/base64id-0.1.0.tgz",
      "optional": true
    },
    "batch": {
      "version": "0.5.3",
      "from": "batch@0.5.3",
      "resolved": "https://registry.npmjs.org/batch/-/batch-0.5.3.tgz",
      "optional": true
    },
    "bcrypt-pbkdf": {
      "version": "1.0.0",
      "from": "bcrypt-pbkdf@>=1.0.0 <2.0.0",
      "resolved": "https://registry.npmjs.org/bcrypt-pbkdf/-/bcrypt-pbkdf-1.0.0.tgz",
      "dev": true,
      "optional": true
    },
    "beeper": {
      "version": "1.1.1",
      "from": "beeper@>=1.1.0 <2.0.0",
      "resolved": "https://registry.npmjs.org/beeper/-/beeper-1.1.1.tgz",
      "dev": true
    },
    "benchmark": {
      "version": "1.0.0",
      "from": "benchmark@1.0.0",
      "resolved": "https://registry.npmjs.org/benchmark/-/benchmark-1.0.0.tgz"
    },
    "better-assert": {
      "version": "1.0.2",
      "from": "better-assert@>=1.0.0 <1.1.0",
      "resolved": "https://registry.npmjs.org/better-assert/-/better-assert-1.0.2.tgz"
    },
    "big.js": {
      "version": "3.1.3",
      "from": "big.js@>=3.1.3 <4.0.0",
      "resolved": "https://registry.npmjs.org/big.js/-/big.js-3.1.3.tgz"
    },
    "binary-extensions": {
      "version": "1.7.0",
      "from": "binary-extensions@>=1.0.0 <2.0.0",
      "resolved": "https://registry.npmjs.org/binary-extensions/-/binary-extensions-1.7.0.tgz"
    },
    "binary-search": {
      "version": "1.3.2",
      "from": "binary-search@>=1.2.0 <2.0.0",
      "resolved": "https://registry.npmjs.org/binary-search/-/binary-search-1.3.2.tgz",
      "dev": true
    },
    "bindings": {
      "version": "1.2.1",
      "from": "bindings@>=1.2.1 <2.0.0",
      "resolved": "https://registry.npmjs.org/bindings/-/bindings-1.2.1.tgz"
    },
    "bl": {
      "version": "1.0.3",
      "from": "bl@>=1.0.0 <1.1.0",
      "resolved": "https://registry.npmjs.org/bl/-/bl-1.0.3.tgz",
      "dependencies": {
        "readable-stream": {
          "version": "2.0.6",
          "from": "readable-stream@>=2.0.5 <2.1.0",
          "resolved": "https://registry.npmjs.org/readable-stream/-/readable-stream-2.0.6.tgz"
        }
      }
    },
    "blob": {
      "version": "0.0.4",
      "from": "blob@0.0.4",
      "resolved": "https://registry.npmjs.org/blob/-/blob-0.0.4.tgz"
    },
    "bluebird": {
      "version": "3.4.7",
      "from": "bluebird@>=3.3.0 <4.0.0",
      "resolved": "https://registry.npmjs.org/bluebird/-/bluebird-3.4.7.tgz",
      "dev": true
    },
    "body-parser": {
      "version": "1.14.2",
      "from": "body-parser@>=1.14.0 <1.15.0",
      "resolved": "https://registry.npmjs.org/body-parser/-/body-parser-1.14.2.tgz",
      "dependencies": {
        "http-errors": {
          "version": "1.3.1",
          "from": "http-errors@>=1.3.1 <1.4.0",
          "resolved": "https://registry.npmjs.org/http-errors/-/http-errors-1.3.1.tgz"
        },
        "qs": {
          "version": "5.2.0",
          "from": "qs@5.2.0",
          "resolved": "https://registry.npmjs.org/qs/-/qs-5.2.0.tgz"
        }
      }
    },
    "boolbase": {
      "version": "1.0.0",
      "from": "boolbase@>=1.0.0 <1.1.0",
      "resolved": "https://registry.npmjs.org/boolbase/-/boolbase-1.0.0.tgz",
      "dev": true
    },
    "boom": {
      "version": "2.10.1",
      "from": "boom@>=2.0.0 <3.0.0",
      "resolved": "https://registry.npmjs.org/boom/-/boom-2.10.1.tgz"
    },
    "bootstrap": {
      "version": "3.3.7",
      "from": "bootstrap@>=3.1.1 <4.0.0",
      "resolved": "https://registry.npmjs.org/bootstrap/-/bootstrap-3.3.7.tgz"
    },
    "bootstrap-datepicker": {
      "version": "1.6.4",
      "from": "bootstrap-datepicker@>=1.4.0 <2.0.0",
      "resolved": "https://registry.npmjs.org/bootstrap-datepicker/-/bootstrap-datepicker-1.6.4.tgz"
    },
    "brace-expansion": {
      "version": "1.1.6",
      "from": "brace-expansion@>=1.0.0 <2.0.0",
      "resolved": "https://registry.npmjs.org/brace-expansion/-/brace-expansion-1.1.6.tgz"
    },
    "braces": {
      "version": "1.8.5",
      "from": "braces@>=1.8.2 <2.0.0",
      "resolved": "https://registry.npmjs.org/braces/-/braces-1.8.5.tgz"
    },
    "browser-sync": {
      "version": "2.17.6",
      "from": "browser-sync@>=2.14.0 <3.0.0",
      "resolved": "https://registry.npmjs.org/browser-sync/-/browser-sync-2.17.6.tgz",
      "optional": true
    },
    "browser-sync-client": {
      "version": "2.4.3",
      "from": "browser-sync-client@>=2.3.3 <3.0.0",
      "resolved": "https://registry.npmjs.org/browser-sync-client/-/browser-sync-client-2.4.3.tgz",
      "optional": true
    },
    "browser-sync-ui": {
      "version": "0.6.1",
      "from": "browser-sync-ui@0.6.1",
      "resolved": "https://registry.npmjs.org/browser-sync-ui/-/browser-sync-ui-0.6.1.tgz",
      "optional": true
    },
    "browserify-aes": {
      "version": "0.4.0",
      "from": "browserify-aes@0.4.0",
      "resolved": "https://registry.npmjs.org/browserify-aes/-/browserify-aes-0.4.0.tgz",
      "dev": true
    },
    "browserify-zlib": {
      "version": "0.1.4",
      "from": "browserify-zlib@>=0.1.4 <0.2.0",
      "resolved": "https://registry.npmjs.org/browserify-zlib/-/browserify-zlib-0.1.4.tgz",
      "dev": true
    },
    "browserslist": {
      "version": "1.6.0",
      "from": "browserslist@>=1.6.0 <1.7.0",
      "resolved": "https://registry.npmjs.org/browserslist/-/browserslist-1.6.0.tgz",
      "dev": true
    },
    "bs-recipes": {
      "version": "1.3.2",
      "from": "bs-recipes@1.3.2",
      "resolved": "https://registry.npmjs.org/bs-recipes/-/bs-recipes-1.3.2.tgz",
      "optional": true
    },
    "buffer": {
      "version": "4.9.1",
      "from": "buffer@>=4.9.0 <5.0.0",
      "resolved": "https://registry.npmjs.org/buffer/-/buffer-4.9.1.tgz",
      "dev": true
    },
    "buffer-crc32": {
      "version": "0.2.13",
      "from": "buffer-crc32@>=0.2.1 <0.3.0",
      "resolved": "https://registry.npmjs.org/buffer-crc32/-/buffer-crc32-0.2.13.tgz",
      "dev": true
    },
    "buffer-shims": {
      "version": "1.0.0",
      "from": "buffer-shims@>=1.0.0 <2.0.0",
      "resolved": "https://registry.npmjs.org/buffer-shims/-/buffer-shims-1.0.0.tgz"
    },
    "builtin-modules": {
      "version": "1.1.1",
      "from": "builtin-modules@>=1.0.0 <2.0.0",
      "resolved": "https://registry.npmjs.org/builtin-modules/-/builtin-modules-1.1.1.tgz"
    },
    "builtin-status-codes": {
      "version": "3.0.0",
      "from": "builtin-status-codes@>=3.0.0 <4.0.0",
      "resolved": "https://registry.npmjs.org/builtin-status-codes/-/builtin-status-codes-3.0.0.tgz",
      "dev": true
    },
    "bytes": {
      "version": "2.2.0",
      "from": "bytes@2.2.0",
      "resolved": "https://registry.npmjs.org/bytes/-/bytes-2.2.0.tgz"
    },
    "callsite": {
      "version": "1.0.0",
      "from": "callsite@1.0.0",
      "resolved": "https://registry.npmjs.org/callsite/-/callsite-1.0.0.tgz"
    },
    "camelcase": {
      "version": "1.2.1",
      "from": "camelcase@>=1.2.1 <2.0.0",
      "resolved": "https://registry.npmjs.org/camelcase/-/camelcase-1.2.1.tgz"
    },
    "camelcase-keys": {
      "version": "2.1.0",
      "from": "camelcase-keys@>=2.0.0 <3.0.0",
      "resolved": "https://registry.npmjs.org/camelcase-keys/-/camelcase-keys-2.1.0.tgz",
      "dev": true,
      "dependencies": {
        "camelcase": {
          "version": "2.1.1",
          "from": "camelcase@>=2.0.0 <3.0.0",
          "resolved": "https://registry.npmjs.org/camelcase/-/camelcase-2.1.1.tgz",
          "dev": true
        }
      }
    },
    "caniuse-db": {
      "version": "1.0.30000615",
      "from": "caniuse-db@>=1.0.30000613 <2.0.0",
      "resolved": "https://registry.npmjs.org/caniuse-db/-/caniuse-db-1.0.30000615.tgz",
      "dev": true
    },
    "caseless": {
      "version": "0.11.0",
      "from": "caseless@>=0.11.0 <0.12.0",
      "resolved": "https://registry.npmjs.org/caseless/-/caseless-0.11.0.tgz"
    },
    "center-align": {
      "version": "0.1.3",
      "from": "center-align@>=0.1.1 <0.2.0",
      "resolved": "https://registry.npmjs.org/center-align/-/center-align-0.1.3.tgz",
      "dev": true
    },
    "chalk": {
      "version": "1.1.3",
      "from": "chalk@>=1.1.1 <2.0.0",
      "resolved": "https://registry.npmjs.org/chalk/-/chalk-1.1.3.tgz"
    },
    "cheerio": {
      "version": "0.19.0",
      "from": "cheerio@>=0.19.0 <0.20.0",
      "resolved": "https://registry.npmjs.org/cheerio/-/cheerio-0.19.0.tgz",
      "dev": true
    },
    "chokidar": {
      "version": "1.6.0",
      "from": "chokidar@1.6.0",
      "resolved": "https://registry.npmjs.org/chokidar/-/chokidar-1.6.0.tgz"
    },
    "cli": {
      "version": "1.0.1",
      "from": "cli@>=1.0.0 <1.1.0",
      "resolved": "https://registry.npmjs.org/cli/-/cli-1.0.1.tgz",
      "dev": true
    },
    "cli-width": {
      "version": "1.1.1",
      "from": "cli-width@>=1.0.1 <2.0.0",
      "resolved": "https://registry.npmjs.org/cli-width/-/cli-width-1.1.1.tgz",
      "dev": true
    },
    "cliui": {
      "version": "3.2.0",
      "from": "cliui@>=3.0.3 <4.0.0",
      "resolved": "https://registry.npmjs.org/cliui/-/cliui-3.2.0.tgz"
    },
    "clone": {
      "version": "1.0.2",
      "from": "clone@>=1.0.2 <2.0.0",
      "resolved": "https://registry.npmjs.org/clone/-/clone-1.0.2.tgz",
      "dev": true
    },
    "code-point-at": {
      "version": "1.1.0",
      "from": "code-point-at@>=1.0.0 <2.0.0",
      "resolved": "https://registry.npmjs.org/code-point-at/-/code-point-at-1.1.0.tgz"
    },
    "codemirror": {
      "version": "5.20.2",
      "from": "codemirror@>=5.17.0 <6.0.0",
      "resolved": "https://registry.npmjs.org/codemirror/-/codemirror-5.20.2.tgz"
    },
    "coffee-script": {
      "version": "1.10.0",
      "from": "coffee-script@>=1.10.0 <1.11.0",
      "resolved": "https://registry.npmjs.org/coffee-script/-/coffee-script-1.10.0.tgz",
      "dev": true
    },
    "colors": {
      "version": "1.1.2",
      "from": "colors@>=1.1.2 <1.2.0",
      "resolved": "https://registry.npmjs.org/colors/-/colors-1.1.2.tgz",
      "dev": true
    },
    "combine-lists": {
      "version": "1.0.1",
      "from": "combine-lists@>=1.0.0 <2.0.0",
      "resolved": "https://registry.npmjs.org/combine-lists/-/combine-lists-1.0.1.tgz",
      "dev": true,
      "dependencies": {
        "lodash": {
          "version": "4.17.4",
          "from": "lodash@^4.5.0",
          "resolved": "https://registry.npmjs.org/lodash/-/lodash-4.17.4.tgz",
          "dev": true
        }
      }
    },
    "combined-stream": {
      "version": "1.0.5",
      "from": "combined-stream@>=1.0.5 <1.1.0",
      "resolved": "https://registry.npmjs.org/combined-stream/-/combined-stream-1.0.5.tgz"
    },
    "commander": {
      "version": "2.9.0",
      "from": "commander@>=2.2.0 <3.0.0",
      "resolved": "https://registry.npmjs.org/commander/-/commander-2.9.0.tgz"
    },
    "commondir": {
      "version": "1.0.1",
      "from": "commondir@>=1.0.1 <2.0.0",
      "resolved": "https://registry.npmjs.org/commondir/-/commondir-1.0.1.tgz",
      "dev": true
    },
    "component-bind": {
      "version": "1.0.0",
      "from": "component-bind@1.0.0",
      "resolved": "https://registry.npmjs.org/component-bind/-/component-bind-1.0.0.tgz"
    },
    "component-emitter": {
      "version": "1.1.2",
      "from": "component-emitter@1.1.2",
      "resolved": "https://registry.npmjs.org/component-emitter/-/component-emitter-1.1.2.tgz"
    },
    "component-inherit": {
      "version": "0.0.3",
      "from": "component-inherit@0.0.3",
      "resolved": "https://registry.npmjs.org/component-inherit/-/component-inherit-0.0.3.tgz"
    },
    "components-font-awesome": {
      "version": "4.7.0",
      "from": "components-font-awesome@>=4.6.1 <5.0.0",
      "resolved": "https://registry.npmjs.org/components-font-awesome/-/components-font-awesome-4.7.0.tgz"
    },
    "compress-commons": {
      "version": "1.1.0",
      "from": "compress-commons@>=1.1.0 <2.0.0",
      "resolved": "https://registry.npmjs.org/compress-commons/-/compress-commons-1.1.0.tgz",
      "dev": true
    },
    "compressible": {
      "version": "2.0.9",
      "from": "compressible@>=2.0.8 <2.1.0",
      "resolved": "https://registry.npmjs.org/compressible/-/compressible-2.0.9.tgz",
      "optional": true
    },
    "compression": {
      "version": "1.6.2",
      "from": "compression@>=1.5.2 <2.0.0",
      "resolved": "https://registry.npmjs.org/compression/-/compression-1.6.2.tgz",
      "optional": true,
      "dependencies": {
        "bytes": {
          "version": "2.3.0",
          "from": "bytes@2.3.0",
          "resolved": "https://registry.npmjs.org/bytes/-/bytes-2.3.0.tgz",
          "optional": true
        }
      }
    },
    "concat-map": {
      "version": "0.0.1",
      "from": "concat-map@0.0.1",
      "resolved": "https://registry.npmjs.org/concat-map/-/concat-map-0.0.1.tgz"
    },
    "concat-stream": {
      "version": "1.5.0",
      "from": "concat-stream@1.5.0",
      "resolved": "https://registry.npmjs.org/concat-stream/-/concat-stream-1.5.0.tgz",
      "dev": true,
      "dependencies": {
        "readable-stream": {
          "version": "2.0.6",
          "from": "readable-stream@>=2.0.0 <2.1.0",
          "resolved": "https://registry.npmjs.org/readable-stream/-/readable-stream-2.0.6.tgz",
          "dev": true
        }
      }
    },
    "connect": {
      "version": "3.5.0",
      "from": "connect@3.5.0",
      "resolved": "https://registry.npmjs.org/connect/-/connect-3.5.0.tgz"
    },
    "connect-history-api-fallback": {
      "version": "1.3.0",
      "from": "connect-history-api-fallback@>=1.1.0 <2.0.0",
      "resolved": "https://registry.npmjs.org/connect-history-api-fallback/-/connect-history-api-fallback-1.3.0.tgz",
      "optional": true
    },
    "console-browserify": {
      "version": "1.1.0",
      "from": "console-browserify@>=1.1.0 <1.2.0",
      "resolved": "https://registry.npmjs.org/console-browserify/-/console-browserify-1.1.0.tgz",
      "dev": true
    },
    "constants-browserify": {
      "version": "1.0.0",
      "from": "constants-browserify@>=1.0.0 <2.0.0",
      "resolved": "https://registry.npmjs.org/constants-browserify/-/constants-browserify-1.0.0.tgz",
      "dev": true
    },
    "content-disposition": {
      "version": "0.5.1",
      "from": "content-disposition@0.5.1",
      "resolved": "https://registry.npmjs.org/content-disposition/-/content-disposition-0.5.1.tgz",
      "optional": true
    },
    "content-type": {
      "version": "1.0.2",
      "from": "content-type@>=1.0.1 <1.1.0",
      "resolved": "https://registry.npmjs.org/content-type/-/content-type-1.0.2.tgz"
    },
    "contextify": {
      "version": "0.1.15",
      "from": "contextify@>=0.1.5 <0.2.0",
      "resolved": "https://registry.npmjs.org/contextify/-/contextify-0.1.15.tgz"
    },
    "convert-source-map": {
      "version": "1.3.0",
      "from": "convert-source-map@>=1.1.0 <2.0.0",
      "resolved": "https://registry.npmjs.org/convert-source-map/-/convert-source-map-1.3.0.tgz",
      "dev": true
    },
    "cookie": {
      "version": "0.3.1",
      "from": "cookie@0.3.1",
      "resolved": "https://registry.npmjs.org/cookie/-/cookie-0.3.1.tgz"
    },
    "cookie-signature": {
      "version": "1.0.6",
      "from": "cookie-signature@1.0.6",
      "resolved": "https://registry.npmjs.org/cookie-signature/-/cookie-signature-1.0.6.tgz",
      "optional": true
    },
    "core-js": {
      "version": "2.4.1",
      "from": "core-js@>=2.4.0 <3.0.0",
      "resolved": "https://registry.npmjs.org/core-js/-/core-js-2.4.1.tgz",
      "dev": true
    },
    "core-util-is": {
      "version": "1.0.2",
      "from": "core-util-is@>=1.0.0 <1.1.0",
      "resolved": "https://registry.npmjs.org/core-util-is/-/core-util-is-1.0.2.tgz"
    },
    "crc": {
      "version": "3.4.4",
      "from": "crc@>=3.4.4 <4.0.0",
      "resolved": "https://registry.npmjs.org/crc/-/crc-3.4.4.tgz",
      "dev": true
    },
    "crc32-stream": {
      "version": "1.0.1",
      "from": "crc32-stream@>=1.0.0 <2.0.0",
      "resolved": "https://registry.npmjs.org/crc32-stream/-/crc32-stream-1.0.1.tgz",
      "dev": true
    },
    "cryptiles": {
      "version": "2.0.5",
      "from": "cryptiles@>=2.0.0 <3.0.0",
      "resolved": "https://registry.npmjs.org/cryptiles/-/cryptiles-2.0.5.tgz"
    },
    "crypto-browserify": {
      "version": "3.3.0",
      "from": "crypto-browserify@3.3.0",
      "resolved": "https://registry.npmjs.org/crypto-browserify/-/crypto-browserify-3.3.0.tgz",
      "dev": true
    },
    "cson-parser": {
      "version": "1.3.5",
      "from": "cson-parser@>=1.0.9 <2.0.0",
      "resolved": "https://registry.npmjs.org/cson-parser/-/cson-parser-1.3.5.tgz",
      "dev": true
    },
    "css-select": {
      "version": "1.0.0",
      "from": "css-select@>=1.0.0 <1.1.0",
      "resolved": "https://registry.npmjs.org/css-select/-/css-select-1.0.0.tgz",
      "dev": true
    },
    "css-what": {
      "version": "1.0.0",
      "from": "css-what@>=1.0.0 <1.1.0",
      "resolved": "https://registry.npmjs.org/css-what/-/css-what-1.0.0.tgz",
      "dev": true
    },
    "cssom": {
      "version": "0.2.5",
      "from": "cssom@>=0.2.5 <0.3.0",
      "resolved": "https://registry.npmjs.org/cssom/-/cssom-0.2.5.tgz"
    },
    "cssstyle": {
      "version": "0.2.37",
      "from": "cssstyle@>=0.2.3 <0.3.0",
      "resolved": "https://registry.npmjs.org/cssstyle/-/cssstyle-0.2.37.tgz",
      "dependencies": {
        "cssom": {
          "version": "0.3.1",
          "from": "cssom@>=0.3.0 <0.4.0",
          "resolved": "https://registry.npmjs.org/cssom/-/cssom-0.3.1.tgz"
        }
      }
    },
    "ctype": {
      "version": "0.5.3",
      "from": "ctype@0.5.3",
      "resolved": "https://registry.npmjs.org/ctype/-/ctype-0.5.3.tgz"
    },
    "currently-unhandled": {
      "version": "0.4.1",
      "from": "currently-unhandled@>=0.4.1 <0.5.0",
      "resolved": "https://registry.npmjs.org/currently-unhandled/-/currently-unhandled-0.4.1.tgz",
      "dev": true
    },
    "custom-event": {
      "version": "1.0.1",
      "from": "custom-event@>=1.0.0 <1.1.0",
      "resolved": "https://registry.npmjs.org/custom-event/-/custom-event-1.0.1.tgz",
      "dev": true
    },
    "d3": {
      "version": "3.5.17",
      "from": "d3@>=3.3.13 <4.0.0",
      "resolved": "https://registry.npmjs.org/d3/-/d3-3.5.17.tgz"
    },
    "dashdash": {
      "version": "1.14.1",
      "from": "dashdash@>=1.12.0 <2.0.0",
      "resolved": "https://registry.npmjs.org/dashdash/-/dashdash-1.14.1.tgz",
      "dev": true,
      "dependencies": {
        "assert-plus": {
          "version": "1.0.0",
          "from": "assert-plus@>=1.0.0 <2.0.0",
          "resolved": "https://registry.npmjs.org/assert-plus/-/assert-plus-1.0.0.tgz",
          "dev": true
        }
      }
    },
    "date-now": {
      "version": "0.1.4",
      "from": "date-now@>=0.1.4 <0.2.0",
      "resolved": "https://registry.npmjs.org/date-now/-/date-now-0.1.4.tgz",
      "dev": true
    },
    "date-time": {
      "version": "1.1.0",
      "from": "date-time@>=1.1.0 <2.0.0",
      "resolved": "https://registry.npmjs.org/date-time/-/date-time-1.1.0.tgz",
      "dev": true
    },
    "dateformat": {
      "version": "1.0.12",
      "from": "dateformat@>=1.0.12 <1.1.0",
      "resolved": "https://registry.npmjs.org/dateformat/-/dateformat-1.0.12.tgz",
      "dev": true
    },
    "debug": {
      "version": "2.2.0",
      "from": "debug@>=2.2.0 <2.3.0",
      "resolved": "https://registry.npmjs.org/debug/-/debug-2.2.0.tgz"
    },
    "decamelize": {
      "version": "1.2.0",
      "from": "decamelize@>=1.0.0 <2.0.0",
      "resolved": "https://registry.npmjs.org/decamelize/-/decamelize-1.2.0.tgz"
    },
    "deep-is": {
      "version": "0.1.3",
      "from": "deep-is@>=0.1.3 <0.2.0",
      "resolved": "https://registry.npmjs.org/deep-is/-/deep-is-0.1.3.tgz",
      "dev": true
    },
    "delayed-stream": {
      "version": "1.0.0",
      "from": "delayed-stream@>=1.0.0 <1.1.0",
      "resolved": "https://registry.npmjs.org/delayed-stream/-/delayed-stream-1.0.0.tgz"
    },
    "depd": {
      "version": "1.1.0",
      "from": "depd@>=1.1.0 <1.2.0",
      "resolved": "https://registry.npmjs.org/depd/-/depd-1.1.0.tgz"
    },
    "destroy": {
      "version": "1.0.4",
      "from": "destroy@>=1.0.4 <1.1.0",
      "resolved": "https://registry.npmjs.org/destroy/-/destroy-1.0.4.tgz"
    },
    "detect-indent": {
      "version": "4.0.0",
      "from": "detect-indent@>=4.0.0 <5.0.0",
      "resolved": "https://registry.npmjs.org/detect-indent/-/detect-indent-4.0.0.tgz",
      "dev": true
    },
    "dev-ip": {
      "version": "1.0.1",
      "from": "dev-ip@>=1.0.1 <2.0.0",
      "resolved": "https://registry.npmjs.org/dev-ip/-/dev-ip-1.0.1.tgz",
      "optional": true
    },
    "di": {
      "version": "0.0.1",
      "from": "di@>=0.0.1 <0.0.2",
      "resolved": "https://registry.npmjs.org/di/-/di-0.0.1.tgz",
      "dev": true
    },
    "dom-serialize": {
      "version": "2.2.1",
      "from": "dom-serialize@>=2.2.0 <3.0.0",
      "resolved": "https://registry.npmjs.org/dom-serialize/-/dom-serialize-2.2.1.tgz",
      "dev": true
    },
    "dom-serializer": {
      "version": "0.1.0",
      "from": "dom-serializer@>=0.1.0 <0.2.0",
      "resolved": "https://registry.npmjs.org/dom-serializer/-/dom-serializer-0.1.0.tgz",
      "dev": true,
      "dependencies": {
        "domelementtype": {
          "version": "1.1.3",
          "from": "domelementtype@>=1.1.1 <1.2.0",
          "resolved": "https://registry.npmjs.org/domelementtype/-/domelementtype-1.1.3.tgz",
          "dev": true
        }
      }
    },
    "domain-browser": {
      "version": "1.1.7",
      "from": "domain-browser@>=1.1.1 <2.0.0",
      "resolved": "https://registry.npmjs.org/domain-browser/-/domain-browser-1.1.7.tgz",
      "dev": true
    },
    "domelementtype": {
      "version": "1.3.0",
      "from": "domelementtype@>=1.0.0 <2.0.0",
      "resolved": "https://registry.npmjs.org/domelementtype/-/domelementtype-1.3.0.tgz",
      "dev": true
    },
    "domhandler": {
      "version": "2.3.0",
      "from": "domhandler@>=2.3.0 <2.4.0",
      "resolved": "https://registry.npmjs.org/domhandler/-/domhandler-2.3.0.tgz",
      "dev": true
    },
    "domutils": {
      "version": "1.4.3",
      "from": "domutils@>=1.4.0 <1.5.0",
      "resolved": "https://registry.npmjs.org/domutils/-/domutils-1.4.3.tgz",
      "dev": true
    },
    "duplexify": {
      "version": "3.5.0",
      "from": "duplexify@>=3.1.2 <4.0.0",
      "resolved": "https://registry.npmjs.org/duplexify/-/duplexify-3.5.0.tgz",
      "dev": true
    },
    "easy-extender": {
      "version": "2.3.2",
      "from": "easy-extender@2.3.2",
      "resolved": "https://registry.npmjs.org/easy-extender/-/easy-extender-2.3.2.tgz",
      "optional": true
    },
    "eazy-logger": {
      "version": "3.0.2",
      "from": "eazy-logger@3.0.2",
      "resolved": "https://registry.npmjs.org/eazy-logger/-/eazy-logger-3.0.2.tgz",
      "optional": true
    },
    "ecc-jsbn": {
      "version": "0.1.1",
      "from": "ecc-jsbn@>=0.1.1 <0.2.0",
      "resolved": "https://registry.npmjs.org/ecc-jsbn/-/ecc-jsbn-0.1.1.tgz",
      "dev": true,
      "optional": true
    },
    "ee-first": {
      "version": "1.1.1",
      "from": "ee-first@1.1.1",
      "resolved": "https://registry.npmjs.org/ee-first/-/ee-first-1.1.1.tgz"
    },
    "electron-to-chromium": {
      "version": "1.2.1",
      "from": "electron-to-chromium@>=1.2.0 <2.0.0",
      "resolved": "https://registry.npmjs.org/electron-to-chromium/-/electron-to-chromium-1.2.1.tgz",
      "dev": true
    },
    "emitter-steward": {
      "version": "1.0.0",
      "from": "emitter-steward@>=1.0.0 <2.0.0",
      "resolved": "https://registry.npmjs.org/emitter-steward/-/emitter-steward-1.0.0.tgz",
      "optional": true
    },
    "emojis-list": {
      "version": "2.1.0",
      "from": "emojis-list@>=2.0.0 <3.0.0",
      "resolved": "https://registry.npmjs.org/emojis-list/-/emojis-list-2.1.0.tgz"
    },
    "encodeurl": {
      "version": "1.0.1",
      "from": "encodeurl@>=1.0.1 <1.1.0",
      "resolved": "https://registry.npmjs.org/encodeurl/-/encodeurl-1.0.1.tgz"
    },
    "end-of-stream": {
      "version": "1.0.0",
      "from": "end-of-stream@1.0.0",
      "resolved": "https://registry.npmjs.org/end-of-stream/-/end-of-stream-1.0.0.tgz",
      "dev": true,
      "dependencies": {
        "once": {
          "version": "1.3.3",
          "from": "once@>=1.3.0 <1.4.0",
          "resolved": "https://registry.npmjs.org/once/-/once-1.3.3.tgz",
          "dev": true
        }
      }
    },
    "engine.io": {
      "version": "1.7.0",
      "from": "engine.io@1.7.0",
      "resolved": "https://registry.npmjs.org/engine.io/-/engine.io-1.7.0.tgz",
      "optional": true
    },
    "engine.io-client": {
      "version": "1.7.0",
      "from": "engine.io-client@1.7.0",
      "resolved": "https://registry.npmjs.org/engine.io-client/-/engine.io-client-1.7.0.tgz",
      "optional": true
    },
    "engine.io-parser": {
      "version": "1.3.0",
      "from": "engine.io-parser@1.3.0",
      "resolved": "https://registry.npmjs.org/engine.io-parser/-/engine.io-parser-1.3.0.tgz",
      "dependencies": {
        "has-binary": {
          "version": "0.1.6",
          "from": "has-binary@0.1.6",
          "resolved": "https://registry.npmjs.org/has-binary/-/has-binary-0.1.6.tgz"
        },
        "isarray": {
          "version": "0.0.1",
          "from": "isarray@0.0.1",
          "resolved": "https://registry.npmjs.org/isarray/-/isarray-0.0.1.tgz"
        }
      }
    },
    "enhanced-resolve": {
      "version": "0.9.1",
      "from": "enhanced-resolve@>=0.9.0 <0.10.0",
      "resolved": "https://registry.npmjs.org/enhanced-resolve/-/enhanced-resolve-0.9.1.tgz",
      "dev": true,
      "dependencies": {
        "memory-fs": {
          "version": "0.2.0",
          "from": "memory-fs@>=0.2.0 <0.3.0",
          "resolved": "https://registry.npmjs.org/memory-fs/-/memory-fs-0.2.0.tgz",
          "dev": true
        }
      }
    },
    "ent": {
      "version": "2.2.0",
      "from": "ent@>=2.2.0 <2.3.0",
      "resolved": "https://registry.npmjs.org/ent/-/ent-2.2.0.tgz",
      "dev": true
    },
    "entities": {
      "version": "1.1.1",
      "from": "entities@>=1.1.1 <1.2.0",
      "resolved": "https://registry.npmjs.org/entities/-/entities-1.1.1.tgz",
      "dev": true
    },
    "errno": {
      "version": "0.1.4",
      "from": "errno@>=0.1.3 <0.2.0",
      "resolved": "https://registry.npmjs.org/errno/-/errno-0.1.4.tgz"
    },
    "error-ex": {
      "version": "1.3.0",
      "from": "error-ex@>=1.2.0 <2.0.0",
      "resolved": "https://registry.npmjs.org/error-ex/-/error-ex-1.3.0.tgz"
    },
    "es6-promise": {
      "version": "4.0.5",
      "from": "es6-promise@>=4.0.3 <4.1.0",
      "resolved": "https://registry.npmjs.org/es6-promise/-/es6-promise-4.0.5.tgz",
      "dev": true
    },
    "escape-html": {
      "version": "1.0.3",
      "from": "escape-html@>=1.0.3 <1.1.0",
      "resolved": "https://registry.npmjs.org/escape-html/-/escape-html-1.0.3.tgz"
    },
    "escape-string-regexp": {
      "version": "1.0.5",
      "from": "escape-string-regexp@>=1.0.2 <2.0.0",
      "resolved": "https://registry.npmjs.org/escape-string-regexp/-/escape-string-regexp-1.0.5.tgz"
    },
    "escodegen": {
      "version": "1.8.1",
      "from": "escodegen@>=1.8.0 <1.9.0",
      "resolved": "https://registry.npmjs.org/escodegen/-/escodegen-1.8.1.tgz",
      "dev": true,
      "dependencies": {
        "source-map": {
          "version": "0.2.0",
          "from": "source-map@>=0.2.0 <0.3.0",
          "resolved": "https://registry.npmjs.org/source-map/-/source-map-0.2.0.tgz",
          "dev": true,
          "optional": true
        }
      }
    },
    "esprima": {
      "version": "2.7.3",
      "from": "esprima@>=2.6.0 <3.0.0",
      "resolved": "https://registry.npmjs.org/esprima/-/esprima-2.7.3.tgz"
    },
    "estraverse": {
      "version": "1.9.3",
      "from": "estraverse@>=1.9.1 <2.0.0",
      "resolved": "https://registry.npmjs.org/estraverse/-/estraverse-1.9.3.tgz",
      "dev": true
    },
    "esutils": {
      "version": "2.0.2",
      "from": "esutils@>=2.0.2 <3.0.0",
      "resolved": "https://registry.npmjs.org/esutils/-/esutils-2.0.2.tgz",
      "dev": true
    },
    "etag": {
      "version": "1.7.0",
      "from": "etag@>=1.7.0 <2.0.0",
      "resolved": "https://registry.npmjs.org/etag/-/etag-1.7.0.tgz"
    },
    "eventemitter2": {
      "version": "0.4.14",
      "from": "eventemitter2@>=0.4.13 <0.5.0",
      "resolved": "https://registry.npmjs.org/eventemitter2/-/eventemitter2-0.4.14.tgz",
      "dev": true
    },
    "eventemitter3": {
      "version": "1.2.0",
      "from": "eventemitter3@>=1.0.0 <2.0.0",
      "resolved": "https://registry.npmjs.org/eventemitter3/-/eventemitter3-1.2.0.tgz"
    },
    "events": {
      "version": "1.1.1",
      "from": "events@>=1.0.0 <2.0.0",
      "resolved": "https://registry.npmjs.org/events/-/events-1.1.1.tgz",
      "dev": true
    },
    "eventsource": {
      "version": "0.1.6",
      "from": "eventsource@>=0.1.6 <0.2.0",
      "resolved": "https://registry.npmjs.org/eventsource/-/eventsource-0.1.6.tgz",
      "optional": true
    },
    "exit": {
      "version": "0.1.2",
      "from": "exit@>=0.1.1 <0.2.0",
      "resolved": "https://registry.npmjs.org/exit/-/exit-0.1.2.tgz",
      "dev": true
    },
    "expand-braces": {
      "version": "0.1.2",
      "from": "expand-braces@>=0.1.1 <0.2.0",
      "resolved": "https://registry.npmjs.org/expand-braces/-/expand-braces-0.1.2.tgz",
      "dev": true,
      "dependencies": {
        "braces": {
          "version": "0.1.5",
          "from": "braces@>=0.1.2 <0.2.0",
          "resolved": "https://registry.npmjs.org/braces/-/braces-0.1.5.tgz",
          "dev": true
        },
        "expand-range": {
          "version": "0.1.1",
          "from": "expand-range@>=0.1.0 <0.2.0",
          "resolved": "https://registry.npmjs.org/expand-range/-/expand-range-0.1.1.tgz",
          "dev": true
        },
        "is-number": {
          "version": "0.1.1",
          "from": "is-number@>=0.1.1 <0.2.0",
          "resolved": "https://registry.npmjs.org/is-number/-/is-number-0.1.1.tgz",
          "dev": true
        },
        "repeat-string": {
          "version": "0.2.2",
          "from": "repeat-string@>=0.2.2 <0.3.0",
          "resolved": "https://registry.npmjs.org/repeat-string/-/repeat-string-0.2.2.tgz",
          "dev": true
        }
      }
    },
    "expand-brackets": {
      "version": "0.1.5",
      "from": "expand-brackets@>=0.1.4 <0.2.0",
      "resolved": "https://registry.npmjs.org/expand-brackets/-/expand-brackets-0.1.5.tgz"
    },
    "expand-range": {
      "version": "1.8.2",
      "from": "expand-range@>=1.8.1 <2.0.0",
      "resolved": "https://registry.npmjs.org/expand-range/-/expand-range-1.8.2.tgz"
    },
    "expose-loader": {
      "version": "0.7.1",
      "from": "expose-loader@>=0.7.1 <0.8.0",
      "resolved": "https://registry.npmjs.org/expose-loader/-/expose-loader-0.7.1.tgz",
      "dev": true
    },
    "express": {
      "version": "2.5.11",
      "from": "express@>=2.5.0 <2.6.0",
      "resolved": "https://registry.npmjs.org/express/-/express-2.5.11.tgz",
      "optional": true,
      "dependencies": {
        "connect": {
          "version": "1.9.2",
          "from": "connect@>=1.0.0 <2.0.0",
          "resolved": "https://registry.npmjs.org/connect/-/connect-1.9.2.tgz",
          "optional": true
        },
        "qs": {
          "version": "0.4.2",
          "from": "qs@>=0.4.0 <0.5.0",
          "resolved": "https://registry.npmjs.org/qs/-/qs-0.4.2.tgz"
        }
      }
    },
    "extend": {
      "version": "3.0.0",
      "from": "extend@>=3.0.0 <3.1.0",
      "resolved": "https://registry.npmjs.org/extend/-/extend-3.0.0.tgz"
    },
    "extglob": {
      "version": "0.3.2",
      "from": "extglob@>=0.3.1 <0.4.0",
      "resolved": "https://registry.npmjs.org/extglob/-/extglob-0.3.2.tgz"
    },
    "extract-zip": {
      "version": "1.5.0",
      "from": "extract-zip@>=1.5.0 <1.6.0",
      "resolved": "https://registry.npmjs.org/extract-zip/-/extract-zip-1.5.0.tgz",
      "dev": true,
      "dependencies": {
        "debug": {
          "version": "0.7.4",
          "from": "debug@0.7.4",
          "resolved": "https://registry.npmjs.org/debug/-/debug-0.7.4.tgz",
          "dev": true
        },
        "minimist": {
          "version": "0.0.8",
          "from": "minimist@0.0.8",
          "resolved": "https://registry.npmjs.org/minimist/-/minimist-0.0.8.tgz",
          "dev": true
        },
        "mkdirp": {
          "version": "0.5.0",
          "from": "mkdirp@0.5.0",
          "resolved": "https://registry.npmjs.org/mkdirp/-/mkdirp-0.5.0.tgz",
          "dev": true
        }
      }
    },
    "extsprintf": {
      "version": "1.0.2",
      "from": "extsprintf@1.0.2",
      "resolved": "https://registry.npmjs.org/extsprintf/-/extsprintf-1.0.2.tgz",
      "dev": true
    },
    "fast-levenshtein": {
      "version": "2.0.6",
      "from": "fast-levenshtein@>=2.0.4 <2.1.0",
      "resolved": "https://registry.npmjs.org/fast-levenshtein/-/fast-levenshtein-2.0.6.tgz",
      "dev": true
    },
    "faye-websocket": {
      "version": "0.10.0",
      "from": "faye-websocket@>=0.10.0 <0.11.0",
      "resolved": "https://registry.npmjs.org/faye-websocket/-/faye-websocket-0.10.0.tgz",
      "optional": true
    },
    "fd-slicer": {
      "version": "1.0.1",
      "from": "fd-slicer@>=1.0.1 <1.1.0",
      "resolved": "https://registry.npmjs.org/fd-slicer/-/fd-slicer-1.0.1.tgz",
      "dev": true
    },
    "figures": {
      "version": "1.7.0",
      "from": "figures@>=1.3.5 <2.0.0",
      "resolved": "https://registry.npmjs.org/figures/-/figures-1.7.0.tgz",
      "dev": true
    },
    "file-sync-cmp": {
      "version": "0.1.1",
      "from": "file-sync-cmp@>=0.1.0 <0.2.0",
      "resolved": "https://registry.npmjs.org/file-sync-cmp/-/file-sync-cmp-0.1.1.tgz",
      "dev": true
    },
    "filename-regex": {
      "version": "2.0.0",
      "from": "filename-regex@>=2.0.0 <3.0.0",
      "resolved": "https://registry.npmjs.org/filename-regex/-/filename-regex-2.0.0.tgz"
    },
    "fileset": {
      "version": "0.2.1",
      "from": "fileset@>=0.2.0 <0.3.0",
      "resolved": "https://registry.npmjs.org/fileset/-/fileset-0.2.1.tgz",
      "dev": true,
      "dependencies": {
        "glob": {
          "version": "5.0.15",
          "from": "glob@>=5.0.0 <6.0.0",
          "resolved": "https://registry.npmjs.org/glob/-/glob-5.0.15.tgz",
          "dev": true
        },
        "minimatch": {
          "version": "2.0.10",
          "from": "minimatch@>=2.0.0 <3.0.0",
          "resolved": "https://registry.npmjs.org/minimatch/-/minimatch-2.0.10.tgz",
          "dev": true
        }
      }
    },
    "fill-range": {
      "version": "2.2.3",
      "from": "fill-range@>=2.1.0 <3.0.0",
      "resolved": "https://registry.npmjs.org/fill-range/-/fill-range-2.2.3.tgz"
    },
    "finalhandler": {
      "version": "0.5.0",
      "from": "finalhandler@0.5.0",
      "resolved": "https://registry.npmjs.org/finalhandler/-/finalhandler-0.5.0.tgz"
    },
    "find-cache-dir": {
      "version": "0.1.1",
      "from": "find-cache-dir@>=0.1.1 <0.2.0",
      "resolved": "https://registry.npmjs.org/find-cache-dir/-/find-cache-dir-0.1.1.tgz",
      "dev": true,
      "dependencies": {
        "minimist": {
          "version": "0.0.8",
          "from": "minimist@0.0.8",
          "resolved": "https://registry.npmjs.org/minimist/-/minimist-0.0.8.tgz",
          "dev": true
        },
        "mkdirp": {
          "version": "0.5.1",
          "from": "mkdirp@^0.5.1",
          "resolved": "https://registry.npmjs.org/mkdirp/-/mkdirp-0.5.1.tgz",
          "dev": true
        }
      }
    },
    "find-up": {
      "version": "1.1.2",
      "from": "find-up@>=1.0.0 <2.0.0",
      "resolved": "https://registry.npmjs.org/find-up/-/find-up-1.1.2.tgz"
    },
    "findup-sync": {
      "version": "0.3.0",
      "from": "findup-sync@>=0.3.0 <0.4.0",
      "resolved": "https://registry.npmjs.org/findup-sync/-/findup-sync-0.3.0.tgz",
      "dev": true,
      "dependencies": {
        "glob": {
          "version": "5.0.15",
          "from": "glob@~5.0.0",
          "resolved": "https://registry.npmjs.org/glob/-/glob-5.0.15.tgz",
          "dev": true
        }
      }
    },
    "for-in": {
      "version": "0.1.6",
      "from": "for-in@>=0.1.5 <0.2.0",
      "resolved": "https://registry.npmjs.org/for-in/-/for-in-0.1.6.tgz"
    },
    "for-own": {
      "version": "0.1.4",
      "from": "for-own@>=0.1.4 <0.2.0",
      "resolved": "https://registry.npmjs.org/for-own/-/for-own-0.1.4.tgz"
    },
    "forever-agent": {
      "version": "0.6.1",
      "from": "forever-agent@>=0.6.1 <0.7.0",
      "resolved": "https://registry.npmjs.org/forever-agent/-/forever-agent-0.6.1.tgz"
    },
    "form-data": {
      "version": "1.0.1",
      "from": "form-data@>=1.0.0-rc3 <1.1.0",
      "resolved": "https://registry.npmjs.org/form-data/-/form-data-1.0.1.tgz"
    },
    "formidable": {
      "version": "1.0.17",
      "from": "formidable@>=1.0.0 <1.1.0",
      "resolved": "https://registry.npmjs.org/formidable/-/formidable-1.0.17.tgz",
      "optional": true
    },
    "forwarded": {
      "version": "0.1.0",
      "from": "forwarded@>=0.1.0 <0.2.0",
      "resolved": "https://registry.npmjs.org/forwarded/-/forwarded-0.1.0.tgz",
      "optional": true
    },
    "fresh": {
      "version": "0.3.0",
      "from": "fresh@>=0.3.0 <0.4.0",
      "resolved": "https://registry.npmjs.org/fresh/-/fresh-0.3.0.tgz"
    },
    "fs-access": {
      "version": "1.0.1",
      "from": "fs-access@>=1.0.0 <2.0.0",
      "resolved": "https://registry.npmjs.org/fs-access/-/fs-access-1.0.1.tgz",
      "dev": true
    },
    "fs-extra": {
      "version": "0.30.0",
      "from": "fs-extra@0.30.0",
      "resolved": "https://registry.npmjs.org/fs-extra/-/fs-extra-0.30.0.tgz",
      "optional": true
    },
    "fs.realpath": {
      "version": "1.0.0",
      "from": "fs.realpath@>=1.0.0 <2.0.0",
      "resolved": "https://registry.npmjs.org/fs.realpath/-/fs.realpath-1.0.0.tgz"
    },
    "gaze": {
      "version": "1.1.2",
      "from": "gaze@>=1.0.0 <2.0.0",
      "resolved": "https://registry.npmjs.org/gaze/-/gaze-1.1.2.tgz",
      "optional": true
    },
    "generate-function": {
      "version": "2.0.0",
      "from": "generate-function@>=2.0.0 <3.0.0",
      "resolved": "https://registry.npmjs.org/generate-function/-/generate-function-2.0.0.tgz"
    },
    "generate-object-property": {
      "version": "1.2.0",
      "from": "generate-object-property@>=1.1.0 <2.0.0",
      "resolved": "https://registry.npmjs.org/generate-object-property/-/generate-object-property-1.2.0.tgz"
    },
    "get-caller-file": {
      "version": "1.0.2",
      "from": "get-caller-file@>=1.0.1 <2.0.0",
      "resolved": "https://registry.npmjs.org/get-caller-file/-/get-caller-file-1.0.2.tgz",
      "optional": true
    },
    "get-stdin": {
      "version": "4.0.1",
      "from": "get-stdin@>=4.0.1 <5.0.0",
      "resolved": "https://registry.npmjs.org/get-stdin/-/get-stdin-4.0.1.tgz",
      "dev": true
    },
    "getobject": {
      "version": "0.1.0",
      "from": "getobject@>=0.1.0 <0.2.0",
      "resolved": "https://registry.npmjs.org/getobject/-/getobject-0.1.0.tgz",
      "dev": true
    },
    "getpass": {
      "version": "0.1.6",
      "from": "getpass@>=0.1.1 <0.2.0",
      "resolved": "https://registry.npmjs.org/getpass/-/getpass-0.1.6.tgz",
      "dev": true,
      "dependencies": {
        "assert-plus": {
          "version": "1.0.0",
          "from": "assert-plus@>=1.0.0 <2.0.0",
          "resolved": "https://registry.npmjs.org/assert-plus/-/assert-plus-1.0.0.tgz",
          "dev": true
        }
      }
    },
    "glob": {
      "version": "7.1.1",
      "from": "glob@>=7.0.5 <8.0.0",
      "resolved": "https://registry.npmjs.org/glob/-/glob-7.1.1.tgz"
    },
    "glob-base": {
      "version": "0.3.0",
      "from": "glob-base@>=0.3.0 <0.4.0",
      "resolved": "https://registry.npmjs.org/glob-base/-/glob-base-0.3.0.tgz"
    },
    "glob-parent": {
      "version": "2.0.0",
      "from": "glob-parent@>=2.0.0 <3.0.0",
      "resolved": "https://registry.npmjs.org/glob-parent/-/glob-parent-2.0.0.tgz"
    },
    "globals": {
      "version": "9.14.0",
      "from": "globals@>=9.0.0 <10.0.0",
      "resolved": "https://registry.npmjs.org/globals/-/globals-9.14.0.tgz",
      "dev": true
    },
    "globule": {
      "version": "1.1.0",
      "from": "globule@>=1.0.0 <2.0.0",
      "resolved": "https://registry.npmjs.org/globule/-/globule-1.1.0.tgz",
      "optional": true,
      "dependencies": {
        "lodash": {
          "version": "4.16.6",
          "from": "lodash@>=4.16.4 <4.17.0",
          "resolved": "https://registry.npmjs.org/lodash/-/lodash-4.16.6.tgz",
          "optional": true
        }
      }
    },
    "graceful-fs": {
      "version": "4.1.10",
      "from": "graceful-fs@>=4.1.2 <5.0.0",
      "resolved": "https://registry.npmjs.org/graceful-fs/-/graceful-fs-4.1.10.tgz"
    },
    "graceful-readlink": {
      "version": "1.0.1",
      "from": "graceful-readlink@>=1.0.0",
      "resolved": "https://registry.npmjs.org/graceful-readlink/-/graceful-readlink-1.0.1.tgz"
    },
    "grunt": {
      "version": "1.0.1",
      "from": "grunt@>=1.0.1 <2.0.0",
      "resolved": "https://registry.npmjs.org/grunt/-/grunt-1.0.1.tgz",
      "dev": true,
      "dependencies": {
        "glob": {
          "version": "7.0.6",
          "from": "glob@>=7.0.0 <7.1.0",
          "resolved": "https://registry.npmjs.org/glob/-/glob-7.0.6.tgz",
          "dev": true
        },
        "js-yaml": {
          "version": "3.5.5",
          "from": "js-yaml@>=3.5.2 <3.6.0",
          "resolved": "https://registry.npmjs.org/js-yaml/-/js-yaml-3.5.5.tgz",
          "dev": true
        },
        "rimraf": {
          "version": "2.2.8",
          "from": "rimraf@>=2.2.8 <2.3.0",
          "resolved": "https://registry.npmjs.org/rimraf/-/rimraf-2.2.8.tgz",
          "dev": true
        }
      }
    },
    "grunt-angular-gettext": {
      "version": "2.3.2",
      "from": "grunt-angular-gettext@>=2.2.3 <3.0.0",
      "resolved": "https://registry.npmjs.org/grunt-angular-gettext/-/grunt-angular-gettext-2.3.2.tgz",
      "dev": true
    },
    "grunt-browser-sync": {
      "version": "2.2.0",
      "from": "grunt-browser-sync@>=2.2.0 <3.0.0",
      "resolved": "https://registry.npmjs.org/grunt-browser-sync/-/grunt-browser-sync-2.2.0.tgz",
      "optional": true
    },
    "grunt-cli": {
      "version": "1.2.0",
      "from": "grunt-cli@>=1.2.0 <2.0.0",
      "resolved": "https://registry.npmjs.org/grunt-cli/-/grunt-cli-1.2.0.tgz",
      "dev": true
    },
    "grunt-concurrent": {
      "version": "2.3.1",
      "from": "grunt-concurrent@>=2.3.0 <3.0.0",
      "resolved": "https://registry.npmjs.org/grunt-concurrent/-/grunt-concurrent-2.3.1.tgz",
      "dev": true,
      "dependencies": {
        "async": {
          "version": "1.5.2",
          "from": "async@^1.2.1",
          "resolved": "https://registry.npmjs.org/async/-/async-1.5.2.tgz",
          "dev": true
        }
      }
    },
    "grunt-contrib-clean": {
      "version": "1.0.0",
      "from": "grunt-contrib-clean@>=1.0.0 <2.0.0",
      "resolved": "https://registry.npmjs.org/grunt-contrib-clean/-/grunt-contrib-clean-1.0.0.tgz",
      "dev": true,
      "dependencies": {
        "async": {
          "version": "1.5.2",
          "from": "async@^1.5.2",
          "resolved": "https://registry.npmjs.org/async/-/async-1.5.2.tgz",
          "dev": true
        }
      }
    },
    "grunt-contrib-concat": {
      "version": "1.0.1",
      "from": "grunt-contrib-concat@>=1.0.1 <2.0.0",
      "resolved": "https://registry.npmjs.org/grunt-contrib-concat/-/grunt-contrib-concat-1.0.1.tgz",
      "dev": true,
      "dependencies": {
        "source-map": {
          "version": "0.5.6",
          "from": "source-map@^0.5.3",
          "resolved": "https://registry.npmjs.org/source-map/-/source-map-0.5.6.tgz",
          "dev": true
        }
      }
    },
    "grunt-contrib-copy": {
      "version": "1.0.0",
      "from": "grunt-contrib-copy@>=1.0.0 <2.0.0",
      "resolved": "https://registry.npmjs.org/grunt-contrib-copy/-/grunt-contrib-copy-1.0.0.tgz",
      "dev": true
    },
    "grunt-contrib-jshint": {
      "version": "1.1.0",
      "from": "grunt-contrib-jshint@>=1.0.0 <2.0.0",
      "resolved": "https://registry.npmjs.org/grunt-contrib-jshint/-/grunt-contrib-jshint-1.1.0.tgz",
      "dev": true
    },
    "grunt-contrib-less": {
      "version": "1.4.0",
      "from": "grunt-contrib-less@>=1.3.0 <2.0.0",
      "resolved": "https://registry.npmjs.org/grunt-contrib-less/-/grunt-contrib-less-1.4.0.tgz",
      "dev": true,
      "dependencies": {
        "lodash": {
          "version": "4.17.4",
          "from": "lodash@^4.8.2",
          "resolved": "https://registry.npmjs.org/lodash/-/lodash-4.17.4.tgz",
          "dev": true
        }
      }
    },
    "grunt-contrib-watch": {
      "version": "1.0.0",
      "from": "grunt-contrib-watch@>=1.0.0 <2.0.0",
      "resolved": "https://registry.npmjs.org/grunt-contrib-watch/-/grunt-contrib-watch-1.0.0.tgz",
      "optional": true,
      "dependencies": {
        "async": {
          "version": "1.5.2",
          "from": "async@>=1.5.0 <2.0.0",
          "resolved": "https://registry.npmjs.org/async/-/async-1.5.2.tgz",
          "optional": true
        }
      }
    },
    "grunt-extract-sourcemap": {
      "version": "0.1.19",
      "from": "grunt-extract-sourcemap@>=0.1.18 <0.2.0",
      "resolved": "https://registry.npmjs.org/grunt-extract-sourcemap/-/grunt-extract-sourcemap-0.1.19.tgz",
      "dev": true
    },
    "grunt-known-options": {
      "version": "1.1.0",
      "from": "grunt-known-options@>=1.1.0 <1.2.0",
      "resolved": "https://registry.npmjs.org/grunt-known-options/-/grunt-known-options-1.1.0.tgz",
      "dev": true
    },
    "grunt-legacy-log": {
      "version": "1.0.0",
      "from": "grunt-legacy-log@>=1.0.0 <1.1.0",
      "resolved": "https://registry.npmjs.org/grunt-legacy-log/-/grunt-legacy-log-1.0.0.tgz",
      "dev": true
    },
    "grunt-legacy-log-utils": {
      "version": "1.0.0",
      "from": "grunt-legacy-log-utils@>=1.0.0 <1.1.0",
      "resolved": "https://registry.npmjs.org/grunt-legacy-log-utils/-/grunt-legacy-log-utils-1.0.0.tgz",
      "dev": true,
      "dependencies": {
        "lodash": {
          "version": "4.3.0",
          "from": "lodash@>=4.3.0 <4.4.0",
          "resolved": "https://registry.npmjs.org/lodash/-/lodash-4.3.0.tgz",
          "dev": true
        }
      }
    },
    "grunt-legacy-util": {
      "version": "1.0.0",
      "from": "grunt-legacy-util@>=1.0.0 <1.1.0",
      "resolved": "https://registry.npmjs.org/grunt-legacy-util/-/grunt-legacy-util-1.0.0.tgz",
      "dev": true,
      "dependencies": {
        "async": {
          "version": "1.5.2",
          "from": "async@~1.5.2",
          "resolved": "https://registry.npmjs.org/async/-/async-1.5.2.tgz",
          "dev": true
        },
        "lodash": {
          "version": "4.3.0",
          "from": "lodash@>=4.3.0 <4.4.0",
          "resolved": "https://registry.npmjs.org/lodash/-/lodash-4.3.0.tgz",
          "dev": true
        }
      }
    },
    "grunt-newer": {
      "version": "1.2.0",
      "from": "grunt-newer@>=1.2.0 <2.0.0",
      "resolved": "https://registry.npmjs.org/grunt-newer/-/grunt-newer-1.2.0.tgz",
      "dev": true,
      "dependencies": {
        "async": {
          "version": "1.5.2",
          "from": "async@^1.5.2",
          "resolved": "https://registry.npmjs.org/async/-/async-1.5.2.tgz",
          "dev": true
        }
      }
    },
    "grunt-webpack": {
      "version": "1.0.18",
      "from": "grunt-webpack@>=1.0.11 <2.0.0",
      "resolved": "https://registry.npmjs.org/grunt-webpack/-/grunt-webpack-1.0.18.tgz",
      "dev": true,
      "dependencies": {
        "lodash": {
          "version": "4.17.4",
          "from": "lodash@^4.7.0",
          "resolved": "https://registry.npmjs.org/lodash/-/lodash-4.17.4.tgz",
          "dev": true
        }
      }
    },
    "handlebars": {
      "version": "4.0.6",
      "from": "handlebars@>=4.0.0 <4.1.0",
      "resolved": "https://registry.npmjs.org/handlebars/-/handlebars-4.0.6.tgz",
      "dev": true,
      "dependencies": {
        "async": {
          "version": "1.5.2",
          "from": "async@^1.4.0",
          "resolved": "https://registry.npmjs.org/async/-/async-1.5.2.tgz",
          "dev": true
        },
        "source-map": {
          "version": "0.4.4",
          "from": "source-map@>=0.4.4 <0.5.0",
          "resolved": "https://registry.npmjs.org/source-map/-/source-map-0.4.4.tgz",
          "dev": true
        }
      }
    },
    "har-validator": {
      "version": "2.0.6",
      "from": "har-validator@>=2.0.2 <2.1.0",
      "resolved": "https://registry.npmjs.org/har-validator/-/har-validator-2.0.6.tgz"
    },
    "has-ansi": {
      "version": "2.0.0",
      "from": "has-ansi@>=2.0.0 <3.0.0",
      "resolved": "https://registry.npmjs.org/has-ansi/-/has-ansi-2.0.0.tgz"
    },
    "has-binary": {
      "version": "0.1.7",
      "from": "has-binary@0.1.7",
      "resolved": "https://registry.npmjs.org/has-binary/-/has-binary-0.1.7.tgz",
      "dependencies": {
        "isarray": {
          "version": "0.0.1",
          "from": "isarray@0.0.1",
          "resolved": "https://registry.npmjs.org/isarray/-/isarray-0.0.1.tgz"
        }
      }
    },
    "has-cors": {
      "version": "1.1.0",
      "from": "has-cors@1.1.0",
      "resolved": "https://registry.npmjs.org/has-cors/-/has-cors-1.1.0.tgz"
    },
    "has-flag": {
      "version": "1.0.0",
      "from": "has-flag@>=1.0.0 <2.0.0",
      "resolved": "https://registry.npmjs.org/has-flag/-/has-flag-1.0.0.tgz"
    },
    "hasha": {
      "version": "2.2.0",
      "from": "hasha@>=2.2.0 <2.3.0",
      "resolved": "https://registry.npmjs.org/hasha/-/hasha-2.2.0.tgz",
      "dev": true
    },
    "hawk": {
      "version": "3.1.3",
      "from": "hawk@>=3.1.0 <3.2.0",
      "resolved": "https://registry.npmjs.org/hawk/-/hawk-3.1.3.tgz"
    },
    "hoek": {
      "version": "2.16.3",
      "from": "hoek@>=2.0.0 <3.0.0",
      "resolved": "https://registry.npmjs.org/hoek/-/hoek-2.16.3.tgz"
    },
    "home-or-tmp": {
      "version": "2.0.0",
      "from": "home-or-tmp@>=2.0.0 <3.0.0",
      "resolved": "https://registry.npmjs.org/home-or-tmp/-/home-or-tmp-2.0.0.tgz",
      "dev": true
    },
    "hooker": {
      "version": "0.2.3",
      "from": "hooker@>=0.2.3 <0.3.0",
      "resolved": "https://registry.npmjs.org/hooker/-/hooker-0.2.3.tgz",
      "dev": true
    },
    "hosted-git-info": {
      "version": "2.1.5",
      "from": "hosted-git-info@>=2.1.4 <3.0.0",
      "resolved": "https://registry.npmjs.org/hosted-git-info/-/hosted-git-info-2.1.5.tgz"
    },
    "htmlparser": {
      "version": "1.7.7",
      "from": "htmlparser@>=1.0.0 <2.0.0",
      "resolved": "https://registry.npmjs.org/htmlparser/-/htmlparser-1.7.7.tgz"
    },
    "htmlparser2": {
      "version": "3.8.3",
      "from": "htmlparser2@>=3.8.1 <3.9.0",
      "resolved": "https://registry.npmjs.org/htmlparser2/-/htmlparser2-3.8.3.tgz",
      "dev": true,
      "dependencies": {
        "domutils": {
          "version": "1.5.1",
          "from": "domutils@>=1.5.0 <1.6.0",
          "resolved": "https://registry.npmjs.org/domutils/-/domutils-1.5.1.tgz",
          "dev": true
        },
        "entities": {
          "version": "1.0.0",
          "from": "entities@>=1.0.0 <1.1.0",
          "resolved": "https://registry.npmjs.org/entities/-/entities-1.0.0.tgz",
          "dev": true
        },
        "isarray": {
          "version": "0.0.1",
          "from": "isarray@0.0.1",
          "resolved": "https://registry.npmjs.org/isarray/-/isarray-0.0.1.tgz",
          "dev": true
        },
        "readable-stream": {
          "version": "1.1.14",
          "from": "readable-stream@>=1.1.0 <1.2.0",
          "resolved": "https://registry.npmjs.org/readable-stream/-/readable-stream-1.1.14.tgz",
          "dev": true
        }
      }
    },
    "http-errors": {
      "version": "1.5.0",
      "from": "http-errors@>=1.5.0 <1.6.0",
      "resolved": "https://registry.npmjs.org/http-errors/-/http-errors-1.5.0.tgz",
      "dependencies": {
        "inherits": {
          "version": "2.0.1",
          "from": "inherits@2.0.1",
          "resolved": "https://registry.npmjs.org/inherits/-/inherits-2.0.1.tgz"
        }
      }
    },
    "http-proxy": {
      "version": "1.15.1",
      "from": "http-proxy@1.15.1",
      "resolved": "https://registry.npmjs.org/http-proxy/-/http-proxy-1.15.1.tgz"
    },
    "http-proxy-middleware": {
      "version": "0.17.2",
      "from": "http-proxy-middleware@>=0.17.1 <0.18.0",
      "resolved": "https://registry.npmjs.org/http-proxy-middleware/-/http-proxy-middleware-0.17.2.tgz",
      "optional": true,
      "dependencies": {
        "is-extglob": {
          "version": "2.1.0",
          "from": "is-extglob@>=2.1.0 <3.0.0",
          "resolved": "https://registry.npmjs.org/is-extglob/-/is-extglob-2.1.0.tgz",
          "optional": true
        },
        "is-glob": {
          "version": "3.1.0",
          "from": "is-glob@>=3.0.0 <4.0.0",
          "resolved": "https://registry.npmjs.org/is-glob/-/is-glob-3.1.0.tgz",
          "optional": true
        },
        "lodash": {
          "version": "4.17.1",
          "from": "lodash@>=4.16.2 <5.0.0",
          "resolved": "https://registry.npmjs.org/lodash/-/lodash-4.17.1.tgz",
          "optional": true
        }
      }
    },
    "http-signature": {
      "version": "0.11.0",
      "from": "http-signature@>=0.11.0 <0.12.0",
      "resolved": "https://registry.npmjs.org/http-signature/-/http-signature-0.11.0.tgz"
    },
    "https-browserify": {
      "version": "0.0.1",
      "from": "https-browserify@0.0.1",
      "resolved": "https://registry.npmjs.org/https-browserify/-/https-browserify-0.0.1.tgz",
      "dev": true
    },
    "https-proxy-agent": {
      "version": "1.0.0",
      "from": "https-proxy-agent@>=1.0.0 <1.1.0",
      "resolved": "https://registry.npmjs.org/https-proxy-agent/-/https-proxy-agent-1.0.0.tgz",
      "dev": true
    },
    "iconv-lite": {
      "version": "0.4.13",
      "from": "iconv-lite@0.4.13",
      "resolved": "https://registry.npmjs.org/iconv-lite/-/iconv-lite-0.4.13.tgz"
    },
    "ieee754": {
      "version": "1.1.8",
      "from": "ieee754@>=1.1.4 <2.0.0",
      "resolved": "https://registry.npmjs.org/ieee754/-/ieee754-1.1.8.tgz",
      "dev": true
    },
    "image-size": {
      "version": "0.5.1",
      "from": "image-size@>=0.5.0 <0.6.0",
      "resolved": "https://registry.npmjs.org/image-size/-/image-size-0.5.1.tgz",
      "dev": true,
      "optional": true
    },
    "immutable": {
      "version": "3.8.1",
      "from": "immutable@3.8.1",
      "resolved": "https://registry.npmjs.org/immutable/-/immutable-3.8.1.tgz"
    },
    "imports-loader": {
      "version": "0.6.5",
      "from": "imports-loader@>=0.6.5 <0.7.0",
      "resolved": "https://registry.npmjs.org/imports-loader/-/imports-loader-0.6.5.tgz",
      "dev": true,
      "dependencies": {
        "source-map": {
          "version": "0.1.43",
          "from": "source-map@>=0.1.0 <0.2.0",
          "resolved": "https://registry.npmjs.org/source-map/-/source-map-0.1.43.tgz",
          "dev": true
        }
      }
    },
    "indent-string": {
      "version": "2.1.0",
      "from": "indent-string@>=2.1.0 <3.0.0",
      "resolved": "https://registry.npmjs.org/indent-string/-/indent-string-2.1.0.tgz",
      "dev": true
    },
    "indexof": {
      "version": "0.0.1",
      "from": "indexof@0.0.1",
      "resolved": "https://registry.npmjs.org/indexof/-/indexof-0.0.1.tgz"
    },
    "inflight": {
      "version": "1.0.6",
      "from": "inflight@>=1.0.4 <2.0.0",
      "resolved": "https://registry.npmjs.org/inflight/-/inflight-1.0.6.tgz"
    },
    "inherits": {
      "version": "2.0.3",
      "from": "inherits@>=2.0.1 <3.0.0",
      "resolved": "https://registry.npmjs.org/inherits/-/inherits-2.0.3.tgz"
    },
    "inquirer": {
      "version": "0.8.5",
      "from": "inquirer@>=0.8.2 <0.9.0",
      "resolved": "https://registry.npmjs.org/inquirer/-/inquirer-0.8.5.tgz",
      "dev": true,
      "dependencies": {
        "ansi-regex": {
          "version": "1.1.1",
          "from": "ansi-regex@>=1.1.1 <2.0.0",
          "resolved": "https://registry.npmjs.org/ansi-regex/-/ansi-regex-1.1.1.tgz",
          "dev": true
        },
        "rx": {
          "version": "2.5.3",
          "from": "rx@>=2.4.3 <3.0.0",
          "resolved": "https://registry.npmjs.org/rx/-/rx-2.5.3.tgz",
          "dev": true
        }
      }
    },
    "interpret": {
      "version": "0.6.6",
      "from": "interpret@>=0.6.4 <0.7.0",
      "resolved": "https://registry.npmjs.org/interpret/-/interpret-0.6.6.tgz",
      "dev": true
    },
    "invariant": {
      "version": "2.2.2",
      "from": "invariant@>=2.2.0 <3.0.0",
      "resolved": "https://registry.npmjs.org/invariant/-/invariant-2.2.2.tgz",
      "dev": true
    },
    "invert-kv": {
      "version": "1.0.0",
      "from": "invert-kv@>=1.0.0 <2.0.0",
      "resolved": "https://registry.npmjs.org/invert-kv/-/invert-kv-1.0.0.tgz"
    },
    "ipaddr.js": {
      "version": "1.1.1",
      "from": "ipaddr.js@1.1.1",
      "resolved": "https://registry.npmjs.org/ipaddr.js/-/ipaddr.js-1.1.1.tgz",
      "optional": true
    },
    "irregular-plurals": {
      "version": "1.2.0",
      "from": "irregular-plurals@>=1.0.0 <2.0.0",
      "resolved": "https://registry.npmjs.org/irregular-plurals/-/irregular-plurals-1.2.0.tgz",
      "dev": true
    },
    "is-arrayish": {
      "version": "0.2.1",
      "from": "is-arrayish@>=0.2.1 <0.3.0",
      "resolved": "https://registry.npmjs.org/is-arrayish/-/is-arrayish-0.2.1.tgz"
    },
    "is-binary-path": {
      "version": "1.0.1",
      "from": "is-binary-path@>=1.0.0 <2.0.0",
      "resolved": "https://registry.npmjs.org/is-binary-path/-/is-binary-path-1.0.1.tgz"
    },
    "is-buffer": {
      "version": "1.1.4",
      "from": "is-buffer@>=1.0.2 <2.0.0",
      "resolved": "https://registry.npmjs.org/is-buffer/-/is-buffer-1.1.4.tgz"
    },
    "is-builtin-module": {
      "version": "1.0.0",
      "from": "is-builtin-module@>=1.0.0 <2.0.0",
      "resolved": "https://registry.npmjs.org/is-builtin-module/-/is-builtin-module-1.0.0.tgz"
    },
    "is-dotfile": {
      "version": "1.0.2",
      "from": "is-dotfile@>=1.0.0 <2.0.0",
      "resolved": "https://registry.npmjs.org/is-dotfile/-/is-dotfile-1.0.2.tgz"
    },
    "is-equal-shallow": {
      "version": "0.1.3",
      "from": "is-equal-shallow@>=0.1.3 <0.2.0",
      "resolved": "https://registry.npmjs.org/is-equal-shallow/-/is-equal-shallow-0.1.3.tgz"
    },
    "is-extendable": {
      "version": "0.1.1",
      "from": "is-extendable@>=0.1.1 <0.2.0",
      "resolved": "https://registry.npmjs.org/is-extendable/-/is-extendable-0.1.1.tgz"
    },
    "is-extglob": {
      "version": "1.0.0",
      "from": "is-extglob@>=1.0.0 <2.0.0",
      "resolved": "https://registry.npmjs.org/is-extglob/-/is-extglob-1.0.0.tgz"
    },
    "is-finite": {
      "version": "1.0.2",
      "from": "is-finite@>=1.0.0 <2.0.0",
      "resolved": "https://registry.npmjs.org/is-finite/-/is-finite-1.0.2.tgz",
      "dev": true
    },
    "is-fullwidth-code-point": {
      "version": "1.0.0",
      "from": "is-fullwidth-code-point@>=1.0.0 <2.0.0",
      "resolved": "https://registry.npmjs.org/is-fullwidth-code-point/-/is-fullwidth-code-point-1.0.0.tgz"
    },
    "is-glob": {
      "version": "2.0.1",
      "from": "is-glob@>=2.0.0 <3.0.0",
      "resolved": "https://registry.npmjs.org/is-glob/-/is-glob-2.0.1.tgz"
    },
    "is-my-json-valid": {
      "version": "2.15.0",
      "from": "is-my-json-valid@>=2.12.4 <3.0.0",
      "resolved": "https://registry.npmjs.org/is-my-json-valid/-/is-my-json-valid-2.15.0.tgz"
    },
    "is-number": {
      "version": "2.1.0",
      "from": "is-number@>=2.1.0 <3.0.0",
      "resolved": "https://registry.npmjs.org/is-number/-/is-number-2.1.0.tgz"
    },
    "is-posix-bracket": {
      "version": "0.1.1",
      "from": "is-posix-bracket@>=0.1.0 <0.2.0",
      "resolved": "https://registry.npmjs.org/is-posix-bracket/-/is-posix-bracket-0.1.1.tgz"
    },
    "is-primitive": {
      "version": "2.0.0",
      "from": "is-primitive@>=2.0.0 <3.0.0",
      "resolved": "https://registry.npmjs.org/is-primitive/-/is-primitive-2.0.0.tgz"
    },
    "is-property": {
      "version": "1.0.2",
      "from": "is-property@>=1.0.0 <2.0.0",
      "resolved": "https://registry.npmjs.org/is-property/-/is-property-1.0.2.tgz"
    },
    "is-stream": {
      "version": "1.1.0",
      "from": "is-stream@>=1.0.1 <2.0.0",
      "resolved": "https://registry.npmjs.org/is-stream/-/is-stream-1.1.0.tgz",
      "dev": true
    },
    "is-typedarray": {
      "version": "1.0.0",
      "from": "is-typedarray@>=1.0.0 <1.1.0",
      "resolved": "https://registry.npmjs.org/is-typedarray/-/is-typedarray-1.0.0.tgz",
      "dev": true
    },
    "is-utf8": {
      "version": "0.2.1",
      "from": "is-utf8@>=0.2.0 <0.3.0",
      "resolved": "https://registry.npmjs.org/is-utf8/-/is-utf8-0.2.1.tgz"
    },
    "isarray": {
      "version": "1.0.0",
      "from": "isarray@1.0.0",
      "resolved": "https://registry.npmjs.org/isarray/-/isarray-1.0.0.tgz"
    },
    "isbinaryfile": {
      "version": "3.0.2",
      "from": "isbinaryfile@>=3.0.0 <4.0.0",
      "resolved": "https://registry.npmjs.org/isbinaryfile/-/isbinaryfile-3.0.2.tgz",
      "dev": true
    },
    "isexe": {
      "version": "1.1.2",
      "from": "isexe@>=1.1.1 <2.0.0",
      "resolved": "https://registry.npmjs.org/isexe/-/isexe-1.1.2.tgz",
      "dev": true
    },
    "isobject": {
      "version": "2.1.0",
      "from": "isobject@>=2.0.0 <3.0.0",
      "resolved": "https://registry.npmjs.org/isobject/-/isobject-2.1.0.tgz"
    },
    "isstream": {
      "version": "0.1.2",
      "from": "isstream@>=0.1.2 <0.2.0",
      "resolved": "https://registry.npmjs.org/isstream/-/isstream-0.1.2.tgz"
    },
    "istanbul": {
      "version": "0.4.5",
      "from": "istanbul@>=0.4.0 <0.5.0",
      "resolved": "https://registry.npmjs.org/istanbul/-/istanbul-0.4.5.tgz",
      "dev": true,
      "dependencies": {
        "async": {
          "version": "1.5.2",
          "from": "async@1.x",
          "resolved": "https://registry.npmjs.org/async/-/async-1.5.2.tgz",
          "dev": true
        },
        "glob": {
          "version": "5.0.15",
          "from": "glob@^5.0.15",
          "resolved": "https://registry.npmjs.org/glob/-/glob-5.0.15.tgz",
          "dev": true
        },
        "minimist": {
          "version": "0.0.8",
          "from": "minimist@0.0.8",
          "resolved": "https://registry.npmjs.org/minimist/-/minimist-0.0.8.tgz",
          "dev": true
        },
        "mkdirp": {
          "version": "0.5.1",
          "from": "mkdirp@0.5.x",
          "resolved": "https://registry.npmjs.org/mkdirp/-/mkdirp-0.5.1.tgz",
          "dev": true
        },
        "supports-color": {
          "version": "3.2.3",
          "from": "supports-color@>=3.1.0 <4.0.0",
          "resolved": "https://registry.npmjs.org/supports-color/-/supports-color-3.2.3.tgz",
          "dev": true
        },
        "wordwrap": {
          "version": "1.0.0",
          "from": "wordwrap@^1.0.0",
          "resolved": "https://registry.npmjs.org/wordwrap/-/wordwrap-1.0.0.tgz",
          "dev": true
        }
      }
    },
    "istanbul-lib-coverage": {
      "version": "1.0.1",
      "from": "istanbul-lib-coverage@>=1.0.0 <2.0.0",
      "resolved": "https://registry.npmjs.org/istanbul-lib-coverage/-/istanbul-lib-coverage-1.0.1.tgz",
      "dev": true
    },
    "istanbul-lib-instrument": {
      "version": "1.4.2",
      "from": "istanbul-lib-instrument@>=1.1.4 <2.0.0",
      "resolved": "https://registry.npmjs.org/istanbul-lib-instrument/-/istanbul-lib-instrument-1.4.2.tgz",
      "dev": true
    },
    "jasmine-core": {
      "version": "2.5.2",
      "from": "jasmine-core@>=2.4.1 <3.0.0",
      "resolved": "https://registry.npmjs.org/jasmine-core/-/jasmine-core-2.5.2.tgz",
      "dev": true
    },
    "javascript-detect-element-resize": {
      "version": "0.5.3",
      "from": "javascript-detect-element-resize@>=0.5.3 <0.6.0",
      "resolved": "https://registry.npmjs.org/javascript-detect-element-resize/-/javascript-detect-element-resize-0.5.3.tgz"
    },
    "jodid25519": {
      "version": "1.0.2",
      "from": "jodid25519@>=1.0.0 <2.0.0",
      "resolved": "https://registry.npmjs.org/jodid25519/-/jodid25519-1.0.2.tgz",
      "dev": true,
      "optional": true
    },
    "jquery": {
      "version": "2.2.4",
      "from": "jquery@2.2.4",
      "resolved": "https://registry.npmjs.org/jquery/-/jquery-2.2.4.tgz"
    },
    "jquery-mousewheel": {
      "version": "3.1.13",
      "from": "jquery-mousewheel@>=3.1.13 <3.2.0",
      "resolved": "https://registry.npmjs.org/jquery-mousewheel/-/jquery-mousewheel-3.1.13.tgz"
    },
    "jquery-ui": {
      "version": "1.10.5",
      "from": "jquery-ui@1.10.5",
      "resolved": "https://registry.npmjs.org/jquery-ui/-/jquery-ui-1.10.5.tgz"
    },
    "js-base64": {
      "version": "2.1.9",
      "from": "js-base64@>=2.1.9 <3.0.0",
      "resolved": "https://registry.npmjs.org/js-base64/-/js-base64-2.1.9.tgz",
      "dev": true
    },
    "js-tokens": {
      "version": "3.0.0",
      "from": "js-tokens@>=3.0.0 <4.0.0",
      "resolved": "https://registry.npmjs.org/js-tokens/-/js-tokens-3.0.0.tgz",
      "dev": true
    },
    "js-yaml": {
      "version": "3.7.0",
      "from": "js-yaml@>=3.2.7 <4.0.0",
      "resolved": "https://registry.npmjs.org/js-yaml/-/js-yaml-3.7.0.tgz"
    },
    "jsbn": {
      "version": "0.1.0",
      "from": "jsbn@>=0.1.0 <0.2.0",
      "resolved": "https://registry.npmjs.org/jsbn/-/jsbn-0.1.0.tgz",
      "dev": true,
      "optional": true
    },
    "jsdom": {
      "version": "0.5.7",
      "from": "jsdom@0.5.7",
      "resolved": "https://registry.npmjs.org/jsdom/-/jsdom-0.5.7.tgz"
    },
    "jsesc": {
      "version": "1.3.0",
      "from": "jsesc@>=1.3.0 <2.0.0",
      "resolved": "https://registry.npmjs.org/jsesc/-/jsesc-1.3.0.tgz",
      "dev": true
    },
    "jshint": {
      "version": "2.9.4",
      "from": "jshint@>=2.9.4 <3.0.0",
      "resolved": "https://registry.npmjs.org/jshint/-/jshint-2.9.4.tgz",
      "dev": true,
      "dependencies": {
        "lodash": {
          "version": "3.7.0",
          "from": "lodash@>=3.7.0 <3.8.0",
          "resolved": "https://registry.npmjs.org/lodash/-/lodash-3.7.0.tgz",
          "dev": true
        }
      }
    },
    "jshint-loader": {
      "version": "0.8.3",
      "from": "jshint-loader@>=0.8.3 <0.9.0",
      "resolved": "https://registry.npmjs.org/jshint-loader/-/jshint-loader-0.8.3.tgz",
      "dev": true,
      "dependencies": {
        "strip-json-comments": {
          "version": "0.1.3",
          "from": "strip-json-comments@>=0.1.0 <0.2.0",
          "resolved": "https://registry.npmjs.org/strip-json-comments/-/strip-json-comments-0.1.3.tgz",
          "dev": true
        }
      }
    },
    "jshint-stylish": {
      "version": "2.2.1",
      "from": "jshint-stylish@>=2.2.0 <3.0.0",
      "resolved": "https://registry.npmjs.org/jshint-stylish/-/jshint-stylish-2.2.1.tgz",
      "dev": true
    },
    "json-schema": {
      "version": "0.2.3",
      "from": "json-schema@0.2.3",
      "resolved": "https://registry.npmjs.org/json-schema/-/json-schema-0.2.3.tgz",
      "dev": true
    },
    "json-stringify-safe": {
      "version": "5.0.1",
      "from": "json-stringify-safe@>=5.0.1 <5.1.0",
      "resolved": "https://registry.npmjs.org/json-stringify-safe/-/json-stringify-safe-5.0.1.tgz"
    },
    "json3": {
      "version": "3.2.6",
      "from": "json3@3.2.6",
      "resolved": "https://registry.npmjs.org/json3/-/json3-3.2.6.tgz",
      "optional": true
    },
    "json5": {
      "version": "0.5.0",
      "from": "json5@>=0.5.0 <0.6.0",
      "resolved": "https://registry.npmjs.org/json5/-/json5-0.5.0.tgz"
    },
    "jsonfile": {
      "version": "2.4.0",
      "from": "jsonfile@>=2.1.0 <3.0.0",
      "resolved": "https://registry.npmjs.org/jsonfile/-/jsonfile-2.4.0.tgz"
    },
    "jsonpointer": {
      "version": "4.0.0",
      "from": "jsonpointer@>=4.0.0 <5.0.0",
      "resolved": "https://registry.npmjs.org/jsonpointer/-/jsonpointer-4.0.0.tgz"
    },
    "jsprim": {
      "version": "1.3.1",
      "from": "jsprim@>=1.2.2 <2.0.0",
      "resolved": "https://registry.npmjs.org/jsprim/-/jsprim-1.3.1.tgz",
      "dev": true
    },
    "jstimezonedetect": {
      "version": "1.0.5",
      "from": "jstimezonedetect@1.0.5",
      "resolved": "https://registry.npmjs.org/jstimezonedetect/-/jstimezonedetect-1.0.5.tgz"
    },
    "karma": {
      "version": "1.4.0",
      "from": "karma@>=1.1.2 <2.0.0",
      "resolved": "https://registry.npmjs.org/karma/-/karma-1.4.0.tgz",
      "dev": true,
      "dependencies": {
        "after": {
          "version": "0.8.2",
          "from": "after@0.8.2",
          "resolved": "https://registry.npmjs.org/after/-/after-0.8.2.tgz",
          "dev": true
        },
        "base64id": {
          "version": "1.0.0",
          "from": "base64id@1.0.0",
          "resolved": "https://registry.npmjs.org/base64id/-/base64id-1.0.0.tgz",
          "dev": true
        },
        "debug": {
          "version": "2.3.3",
          "from": "debug@2.3.3",
          "resolved": "https://registry.npmjs.org/debug/-/debug-2.3.3.tgz",
          "dev": true
        },
        "engine.io": {
          "version": "1.8.2",
          "from": "engine.io@1.8.2",
          "resolved": "https://registry.npmjs.org/engine.io/-/engine.io-1.8.2.tgz",
          "dev": true
        },
        "engine.io-client": {
          "version": "1.8.2",
          "from": "engine.io-client@1.8.2",
          "resolved": "https://registry.npmjs.org/engine.io-client/-/engine.io-client-1.8.2.tgz",
          "dev": true,
          "dependencies": {
            "component-emitter": {
              "version": "1.2.1",
              "from": "component-emitter@1.2.1",
              "resolved": "https://registry.npmjs.org/component-emitter/-/component-emitter-1.2.1.tgz",
              "dev": true
            }
          }
        },
        "engine.io-parser": {
          "version": "1.3.2",
          "from": "engine.io-parser@1.3.2",
          "resolved": "https://registry.npmjs.org/engine.io-parser/-/engine.io-parser-1.3.2.tgz",
          "dev": true
        },
        "isarray": {
          "version": "0.0.1",
          "from": "isarray@0.0.1",
          "resolved": "https://registry.npmjs.org/isarray/-/isarray-0.0.1.tgz",
          "dev": true
        },
        "json3": {
          "version": "3.3.2",
          "from": "json3@3.3.2",
          "resolved": "https://registry.npmjs.org/json3/-/json3-3.3.2.tgz",
          "dev": true
        },
        "mime": {
          "version": "1.3.4",
          "from": "mime@^1.3.4",
          "resolved": "https://registry.npmjs.org/mime/-/mime-1.3.4.tgz",
          "dev": true
        },
        "ms": {
          "version": "0.7.2",
          "from": "ms@0.7.2",
          "resolved": "https://registry.npmjs.org/ms/-/ms-0.7.2.tgz",
          "dev": true
        },
        "parsejson": {
          "version": "0.0.3",
          "from": "parsejson@0.0.3",
          "resolved": "https://registry.npmjs.org/parsejson/-/parsejson-0.0.3.tgz",
          "dev": true
        },
        "parseqs": {
          "version": "0.0.5",
          "from": "parseqs@0.0.5",
          "resolved": "https://registry.npmjs.org/parseqs/-/parseqs-0.0.5.tgz",
          "dev": true
        },
        "parseuri": {
          "version": "0.0.5",
          "from": "parseuri@0.0.5",
          "resolved": "https://registry.npmjs.org/parseuri/-/parseuri-0.0.5.tgz",
          "dev": true
        },
        "socket.io": {
          "version": "1.7.2",
          "from": "socket.io@1.7.2",
          "resolved": "https://registry.npmjs.org/socket.io/-/socket.io-1.7.2.tgz",
          "dev": true
        },
        "socket.io-adapter": {
          "version": "0.5.0",
          "from": "socket.io-adapter@0.5.0",
          "resolved": "https://registry.npmjs.org/socket.io-adapter/-/socket.io-adapter-0.5.0.tgz",
          "dev": true
        },
        "socket.io-client": {
          "version": "1.7.2",
          "from": "socket.io-client@1.7.2",
          "resolved": "https://registry.npmjs.org/socket.io-client/-/socket.io-client-1.7.2.tgz",
          "dev": true,
          "dependencies": {
            "component-emitter": {
              "version": "1.2.1",
              "from": "component-emitter@1.2.1",
              "resolved": "https://registry.npmjs.org/component-emitter/-/component-emitter-1.2.1.tgz",
              "dev": true
            }
          }
        },
        "socket.io-parser": {
          "version": "2.3.1",
          "from": "socket.io-parser@2.3.1",
          "resolved": "https://registry.npmjs.org/socket.io-parser/-/socket.io-parser-2.3.1.tgz",
          "dev": true,
          "dependencies": {
            "debug": {
              "version": "2.2.0",
              "from": "debug@2.2.0",
              "resolved": "https://registry.npmjs.org/debug/-/debug-2.2.0.tgz",
              "dev": true
            },
            "ms": {
              "version": "0.7.1",
              "from": "ms@0.7.1",
              "resolved": "https://registry.npmjs.org/ms/-/ms-0.7.1.tgz",
              "dev": true
            }
          }
        },
        "source-map": {
          "version": "0.5.6",
          "from": "source-map@^0.5.3",
          "resolved": "https://registry.npmjs.org/source-map/-/source-map-0.5.6.tgz",
          "dev": true
        },
        "xmlhttprequest-ssl": {
          "version": "1.5.3",
          "from": "xmlhttprequest-ssl@1.5.3",
          "resolved": "https://registry.npmjs.org/xmlhttprequest-ssl/-/xmlhttprequest-ssl-1.5.3.tgz",
          "dev": true
        }
      }
    },
    "karma-chrome-launcher": {
      "version": "1.0.1",
      "from": "karma-chrome-launcher@>=1.0.1 <2.0.0",
      "resolved": "https://registry.npmjs.org/karma-chrome-launcher/-/karma-chrome-launcher-1.0.1.tgz",
      "dev": true
    },
    "karma-coverage": {
      "version": "1.1.1",
      "from": "karma-coverage@>=1.1.1 <2.0.0",
      "resolved": "https://registry.npmjs.org/karma-coverage/-/karma-coverage-1.1.1.tgz",
      "dev": true,
      "dependencies": {
        "source-map": {
          "version": "0.5.6",
          "from": "source-map@^0.5.1",
          "resolved": "https://registry.npmjs.org/source-map/-/source-map-0.5.6.tgz",
          "dev": true
        }
      }
    },
    "karma-firefox-launcher": {
      "version": "1.0.0",
      "from": "karma-firefox-launcher@>=1.0.0 <2.0.0",
      "resolved": "https://registry.npmjs.org/karma-firefox-launcher/-/karma-firefox-launcher-1.0.0.tgz",
      "dev": true
    },
    "karma-html2js-preprocessor": {
      "version": "1.1.0",
      "from": "karma-html2js-preprocessor@>=1.0.0 <2.0.0",
      "resolved": "https://registry.npmjs.org/karma-html2js-preprocessor/-/karma-html2js-preprocessor-1.1.0.tgz",
      "dev": true
    },
    "karma-jasmine": {
      "version": "1.1.0",
      "from": "karma-jasmine@>=1.0.2 <2.0.0",
      "resolved": "https://registry.npmjs.org/karma-jasmine/-/karma-jasmine-1.1.0.tgz",
      "dev": true
    },
    "karma-junit-reporter": {
      "version": "1.2.0",
      "from": "karma-junit-reporter@>=1.1.0 <2.0.0",
      "resolved": "https://registry.npmjs.org/karma-junit-reporter/-/karma-junit-reporter-1.2.0.tgz",
      "dev": true
    },
    "karma-phantomjs-launcher": {
      "version": "1.0.2",
      "from": "karma-phantomjs-launcher@>=1.0.2 <2.0.0",
      "resolved": "https://registry.npmjs.org/karma-phantomjs-launcher/-/karma-phantomjs-launcher-1.0.2.tgz",
      "dev": true,
      "dependencies": {
        "lodash": {
          "version": "4.17.4",
          "from": "lodash@^4.0.1",
          "resolved": "https://registry.npmjs.org/lodash/-/lodash-4.17.4.tgz",
          "dev": true
        }
      }
    },
    "karma-sauce-launcher": {
      "version": "1.1.0",
      "from": "karma-sauce-launcher@>=1.0.0 <2.0.0",
      "resolved": "https://registry.npmjs.org/karma-sauce-launcher/-/karma-sauce-launcher-1.1.0.tgz",
      "dev": true
    },
    "karma-sourcemap-loader": {
      "version": "0.3.7",
      "from": "karma-sourcemap-loader@>=0.3.7 <0.4.0",
      "resolved": "https://registry.npmjs.org/karma-sourcemap-loader/-/karma-sourcemap-loader-0.3.7.tgz",
      "dev": true
    },
    "karma-webpack": {
      "version": "1.8.1",
      "from": "karma-webpack@>=1.8.0 <2.0.0",
      "resolved": "https://registry.npmjs.org/karma-webpack/-/karma-webpack-1.8.1.tgz",
      "dev": true,
      "dependencies": {
        "async": {
          "version": "0.9.2",
          "from": "async@>=0.9.0 <0.10.0",
          "resolved": "https://registry.npmjs.org/async/-/async-0.9.2.tgz",
          "dev": true
        },
        "source-map": {
          "version": "0.1.43",
          "from": "source-map@>=0.1.41 <0.2.0",
          "resolved": "https://registry.npmjs.org/source-map/-/source-map-0.1.43.tgz",
          "dev": true
        }
      }
    },
    "kew": {
      "version": "0.7.0",
      "from": "kew@>=0.7.0 <0.8.0",
      "resolved": "https://registry.npmjs.org/kew/-/kew-0.7.0.tgz",
      "dev": true
    },
    "kind-of": {
      "version": "3.0.4",
      "from": "kind-of@>=3.0.2 <4.0.0",
      "resolved": "https://registry.npmjs.org/kind-of/-/kind-of-3.0.4.tgz"
    },
    "klaw": {
      "version": "1.3.1",
      "from": "klaw@>=1.0.0 <2.0.0",
      "resolved": "https://registry.npmjs.org/klaw/-/klaw-1.3.1.tgz"
    },
    "lazy-cache": {
      "version": "1.0.4",
      "from": "lazy-cache@>=1.0.3 <2.0.0",
      "resolved": "https://registry.npmjs.org/lazy-cache/-/lazy-cache-1.0.4.tgz",
      "dev": true
    },
    "lazy.js": {
      "version": "0.4.2",
      "from": "lazy.js@>=0.4.2 <0.5.0",
      "resolved": "https://registry.npmjs.org/lazy.js/-/lazy.js-0.4.2.tgz",
      "dev": true
    },
    "lazystream": {
      "version": "1.0.0",
      "from": "lazystream@>=1.0.0 <2.0.0",
      "resolved": "https://registry.npmjs.org/lazystream/-/lazystream-1.0.0.tgz",
      "dev": true
    },
    "lcid": {
      "version": "1.0.0",
      "from": "lcid@>=1.0.0 <2.0.0",
      "resolved": "https://registry.npmjs.org/lcid/-/lcid-1.0.0.tgz"
    },
    "legacy-loader": {
      "version": "0.0.2",
      "from": "legacy-loader@0.0.2",
      "resolved": "https://registry.npmjs.org/legacy-loader/-/legacy-loader-0.0.2.tgz"
    },
    "less": {
      "version": "2.7.2",
      "from": "less@>=2.7.1 <2.8.0",
      "resolved": "https://registry.npmjs.org/less/-/less-2.7.2.tgz",
      "dev": true,
      "dependencies": {
        "assert-plus": {
          "version": "0.2.0",
          "from": "assert-plus@>=0.2.0 <0.3.0",
          "resolved": "https://registry.npmjs.org/assert-plus/-/assert-plus-0.2.0.tgz",
          "dev": true,
          "optional": true
        },
        "form-data": {
          "version": "2.1.2",
          "from": "form-data@>=2.1.1 <2.2.0",
          "resolved": "https://registry.npmjs.org/form-data/-/form-data-2.1.2.tgz",
          "dev": true,
          "optional": true
        },
        "http-signature": {
          "version": "1.1.1",
          "from": "http-signature@>=1.1.0 <1.2.0",
          "resolved": "https://registry.npmjs.org/http-signature/-/http-signature-1.1.1.tgz",
          "dev": true,
          "optional": true
        },
        "mime": {
          "version": "1.3.4",
          "from": "mime@>=1.2.11 <2.0.0",
          "resolved": "https://registry.npmjs.org/mime/-/mime-1.3.4.tgz",
          "dev": true,
          "optional": true
        },
        "minimist": {
          "version": "0.0.8",
          "from": "minimist@0.0.8",
          "resolved": "https://registry.npmjs.org/minimist/-/minimist-0.0.8.tgz",
          "dev": true,
          "optional": true
        },
        "mkdirp": {
          "version": "0.5.1",
          "from": "mkdirp@^0.5.0",
          "resolved": "https://registry.npmjs.org/mkdirp/-/mkdirp-0.5.1.tgz",
          "dev": true,
          "optional": true
        },
        "qs": {
          "version": "6.3.0",
          "from": "qs@>=6.3.0 <6.4.0",
          "resolved": "https://registry.npmjs.org/qs/-/qs-6.3.0.tgz",
          "dev": true,
          "optional": true
        },
        "request": {
          "version": "2.79.0",
          "from": "request@>=2.72.0 <3.0.0",
          "resolved": "https://registry.npmjs.org/request/-/request-2.79.0.tgz",
          "dev": true,
          "optional": true
        },
        "source-map": {
          "version": "0.5.6",
          "from": "source-map@^0.5.3",
          "resolved": "https://registry.npmjs.org/source-map/-/source-map-0.5.6.tgz",
          "dev": true,
          "optional": true
        },
        "tough-cookie": {
          "version": "2.3.2",
          "from": "tough-cookie@>=2.3.0 <2.4.0",
          "resolved": "https://registry.npmjs.org/tough-cookie/-/tough-cookie-2.3.2.tgz",
          "dev": true,
          "optional": true
        },
        "uuid": {
          "version": "3.0.1",
          "from": "uuid@>=3.0.0 <4.0.0",
          "resolved": "https://registry.npmjs.org/uuid/-/uuid-3.0.1.tgz",
          "dev": true,
          "optional": true
        }
      }
    },
    "less-plugin-autoprefix": {
      "version": "1.5.1",
      "from": "less-plugin-autoprefix@>=1.4.2 <2.0.0",
      "resolved": "https://registry.npmjs.org/less-plugin-autoprefix/-/less-plugin-autoprefix-1.5.1.tgz",
      "dev": true
    },
    "levn": {
      "version": "0.3.0",
      "from": "levn@>=0.3.0 <0.4.0",
      "resolved": "https://registry.npmjs.org/levn/-/levn-0.3.0.tgz",
      "dev": true
    },
    "limiter": {
      "version": "1.1.0",
      "from": "limiter@>=1.0.5 <2.0.0",
      "resolved": "https://registry.npmjs.org/limiter/-/limiter-1.1.0.tgz",
      "optional": true
    },
    "livereload-js": {
      "version": "2.2.2",
      "from": "livereload-js@>=2.2.0 <3.0.0",
      "resolved": "https://registry.npmjs.org/livereload-js/-/livereload-js-2.2.2.tgz",
      "optional": true
    },
    "load-grunt-configs": {
      "version": "1.0.0",
      "from": "load-grunt-configs@>=1.0.0 <2.0.0",
      "resolved": "https://registry.npmjs.org/load-grunt-configs/-/load-grunt-configs-1.0.0.tgz",
      "dev": true
    },
    "load-grunt-tasks": {
      "version": "3.5.2",
      "from": "load-grunt-tasks@>=3.5.0 <4.0.0",
      "resolved": "https://registry.npmjs.org/load-grunt-tasks/-/load-grunt-tasks-3.5.2.tgz",
      "dev": true
    },
    "load-json-file": {
      "version": "1.1.0",
      "from": "load-json-file@>=1.0.0 <2.0.0",
      "resolved": "https://registry.npmjs.org/load-json-file/-/load-json-file-1.1.0.tgz"
    },
    "loader-utils": {
      "version": "0.2.16",
      "from": "loader-utils@>=0.2.6 <0.3.0",
      "resolved": "https://registry.npmjs.org/loader-utils/-/loader-utils-0.2.16.tgz"
    },
    "localtunnel": {
      "version": "1.8.1",
      "from": "localtunnel@1.8.1",
      "resolved": "https://registry.npmjs.org/localtunnel/-/localtunnel-1.8.1.tgz",
      "optional": true,
      "dependencies": {
        "yargs": {
          "version": "3.29.0",
          "from": "yargs@3.29.0",
          "resolved": "https://registry.npmjs.org/yargs/-/yargs-3.29.0.tgz",
          "optional": true
        }
      }
    },
    "lodash": {
      "version": "3.10.1",
      "from": "lodash@>=3.8.0 <4.0.0",
      "resolved": "https://registry.npmjs.org/lodash/-/lodash-3.10.1.tgz"
    },
    "lodash._isnative": {
      "version": "2.4.1",
      "from": "lodash._isnative@>=2.4.1 <2.5.0",
      "resolved": "https://registry.npmjs.org/lodash._isnative/-/lodash._isnative-2.4.1.tgz",
      "dev": true
    },
    "lodash.clonedeep": {
      "version": "4.5.0",
      "from": "lodash.clonedeep@>=4.3.2 <5.0.0",
      "resolved": "https://registry.npmjs.org/lodash.clonedeep/-/lodash.clonedeep-4.5.0.tgz",
      "dev": true
    },
    "lodash.isarray": {
      "version": "2.4.1",
      "from": "lodash.isarray@>=2.4.1 <2.5.0",
      "resolved": "https://registry.npmjs.org/lodash.isarray/-/lodash.isarray-2.4.1.tgz",
      "dev": true
    },
    "log-symbols": {
      "version": "1.0.2",
      "from": "log-symbols@>=1.0.0 <2.0.0",
      "resolved": "https://registry.npmjs.org/log-symbols/-/log-symbols-1.0.2.tgz",
      "dev": true
    },
    "log4js": {
      "version": "0.6.38",
      "from": "log4js@>=0.6.31 <0.7.0",
      "resolved": "https://registry.npmjs.org/log4js/-/log4js-0.6.38.tgz",
      "dev": true,
      "dependencies": {
        "isarray": {
          "version": "0.0.1",
          "from": "isarray@0.0.1",
          "resolved": "https://registry.npmjs.org/isarray/-/isarray-0.0.1.tgz",
          "dev": true
        },
        "readable-stream": {
          "version": "1.0.34",
          "from": "readable-stream@>=1.0.2 <1.1.0",
          "resolved": "https://registry.npmjs.org/readable-stream/-/readable-stream-1.0.34.tgz",
          "dev": true
        },
        "semver": {
          "version": "4.3.6",
          "from": "semver@>=4.3.3 <4.4.0",
          "resolved": "https://registry.npmjs.org/semver/-/semver-4.3.6.tgz",
          "dev": true
        }
      }
    },
    "longest": {
      "version": "1.0.1",
      "from": "longest@>=1.0.1 <2.0.0",
      "resolved": "https://registry.npmjs.org/longest/-/longest-1.0.1.tgz",
      "dev": true
    },
    "loose-envify": {
      "version": "1.3.1",
      "from": "loose-envify@>=1.0.0 <2.0.0",
      "resolved": "https://registry.npmjs.org/loose-envify/-/loose-envify-1.3.1.tgz",
      "dev": true
    },
    "loud-rejection": {
      "version": "1.6.0",
      "from": "loud-rejection@>=1.0.0 <2.0.0",
      "resolved": "https://registry.npmjs.org/loud-rejection/-/loud-rejection-1.6.0.tgz",
      "dev": true
    },
    "lr-infinite-scroll": {
      "version": "1.0.0",
      "from": "lorenzofox3/lrInfiniteScroll",
      "resolved": "git://github.com/lorenzofox3/lrInfiniteScroll.git#59d348bc5c18f164438d2a30f1fd79b333c3b649"
    },
    "lru-cache": {
      "version": "2.2.4",
      "from": "lru-cache@>=2.2.0 <2.3.0",
      "resolved": "https://registry.npmjs.org/lru-cache/-/lru-cache-2.2.4.tgz",
      "dev": true
    },
    "map-obj": {
      "version": "1.0.1",
      "from": "map-obj@>=1.0.1 <2.0.0",
      "resolved": "https://registry.npmjs.org/map-obj/-/map-obj-1.0.1.tgz",
      "dev": true
    },
    "media-typer": {
      "version": "0.3.0",
      "from": "media-typer@0.3.0",
      "resolved": "https://registry.npmjs.org/media-typer/-/media-typer-0.3.0.tgz"
    },
    "memory-fs": {
      "version": "0.3.0",
      "from": "memory-fs@>=0.3.0 <0.4.0",
      "resolved": "https://registry.npmjs.org/memory-fs/-/memory-fs-0.3.0.tgz"
    },
    "meow": {
      "version": "3.7.0",
      "from": "meow@>=3.3.0 <4.0.0",
      "resolved": "https://registry.npmjs.org/meow/-/meow-3.7.0.tgz",
      "dev": true
    },
    "merge-descriptors": {
      "version": "1.0.1",
      "from": "merge-descriptors@1.0.1",
      "resolved": "https://registry.npmjs.org/merge-descriptors/-/merge-descriptors-1.0.1.tgz",
      "optional": true
    },
    "methods": {
      "version": "1.1.2",
      "from": "methods@>=1.1.2 <1.2.0",
      "resolved": "https://registry.npmjs.org/methods/-/methods-1.1.2.tgz",
      "optional": true
    },
    "micromatch": {
      "version": "2.3.11",
      "from": "micromatch@2.3.11",
      "resolved": "https://registry.npmjs.org/micromatch/-/micromatch-2.3.11.tgz"
    },
    "mime": {
      "version": "1.2.4",
      "from": "mime@1.2.4",
      "resolved": "https://registry.npmjs.org/mime/-/mime-1.2.4.tgz"
    },
    "mime-db": {
      "version": "1.24.0",
      "from": "mime-db@>=1.24.0 <1.25.0",
      "resolved": "https://registry.npmjs.org/mime-db/-/mime-db-1.24.0.tgz"
    },
    "mime-types": {
      "version": "2.1.12",
      "from": "mime-types@>=2.1.7 <2.2.0",
      "resolved": "https://registry.npmjs.org/mime-types/-/mime-types-2.1.12.tgz"
    },
    "minimatch": {
      "version": "3.0.3",
      "from": "minimatch@>=3.0.2 <4.0.0",
      "resolved": "https://registry.npmjs.org/minimatch/-/minimatch-3.0.3.tgz"
    },
    "minimist": {
      "version": "1.2.0",
      "from": "minimist@>=1.2.0 <2.0.0",
      "resolved": "https://registry.npmjs.org/minimist/-/minimist-1.2.0.tgz",
      "dev": true
    },
    "mkdirp": {
      "version": "0.3.0",
      "from": "mkdirp@0.3.0",
      "resolved": "https://registry.npmjs.org/mkdirp/-/mkdirp-0.3.0.tgz",
      "optional": true
    },
    "moment": {
      "version": "2.16.0",
      "from": "moment@>=2.10.2 <3.0.0",
      "resolved": "https://registry.npmjs.org/moment/-/moment-2.16.0.tgz"
    },
    "ms": {
      "version": "0.7.1",
      "from": "ms@0.7.1",
      "resolved": "https://registry.npmjs.org/ms/-/ms-0.7.1.tgz"
    },
    "multimatch": {
      "version": "2.1.0",
      "from": "multimatch@>=2.0.0 <3.0.0",
      "resolved": "https://registry.npmjs.org/multimatch/-/multimatch-2.1.0.tgz",
      "dev": true
    },
    "mute-stream": {
      "version": "0.0.4",
      "from": "mute-stream@0.0.4",
      "resolved": "https://registry.npmjs.org/mute-stream/-/mute-stream-0.0.4.tgz",
      "dev": true
    },
    "nan": {
      "version": "2.4.0",
      "from": "nan@>=2.3.0 <3.0.0",
      "resolved": "https://registry.npmjs.org/nan/-/nan-2.4.0.tgz"
    },
    "negotiator": {
      "version": "0.6.1",
      "from": "negotiator@0.6.1",
      "resolved": "https://registry.npmjs.org/negotiator/-/negotiator-0.6.1.tgz"
    },
    "ng-toast": {
      "version": "2.0.0",
      "from": "ansible/ngToast#2.0.1",
      "resolved": "git://github.com/ansible/ngToast.git#fea95bb34d27687e414619b4f72c11735d909f93"
    },
    "node-libs-browser": {
      "version": "0.7.0",
      "from": "node-libs-browser@>=0.7.0 <0.8.0",
      "resolved": "https://registry.npmjs.org/node-libs-browser/-/node-libs-browser-0.7.0.tgz",
      "dev": true
    },
    "node-uuid": {
      "version": "1.4.7",
      "from": "node-uuid@>=1.4.3 <1.5.0",
      "resolved": "https://registry.npmjs.org/node-uuid/-/node-uuid-1.4.7.tgz"
    },
    "nopt": {
      "version": "3.0.6",
      "from": "nopt@>=3.0.0 <3.1.0",
      "resolved": "https://registry.npmjs.org/nopt/-/nopt-3.0.6.tgz"
    },
    "normalize-package-data": {
      "version": "2.3.5",
      "from": "normalize-package-data@>=2.3.2 <3.0.0",
      "resolved": "https://registry.npmjs.org/normalize-package-data/-/normalize-package-data-2.3.5.tgz"
    },
    "normalize-path": {
      "version": "2.0.1",
      "from": "normalize-path@>=2.0.1 <3.0.0",
      "resolved": "https://registry.npmjs.org/normalize-path/-/normalize-path-2.0.1.tgz"
    },
    "normalize-range": {
      "version": "0.1.2",
      "from": "normalize-range@>=0.1.2 <0.2.0",
      "resolved": "https://registry.npmjs.org/normalize-range/-/normalize-range-0.1.2.tgz",
      "dev": true
    },
    "nth-check": {
      "version": "1.0.1",
      "from": "nth-check@>=1.0.0 <1.1.0",
      "resolved": "https://registry.npmjs.org/nth-check/-/nth-check-1.0.1.tgz",
      "dev": true
    },
    "null-check": {
      "version": "1.0.0",
      "from": "null-check@>=1.0.0 <2.0.0",
      "resolved": "https://registry.npmjs.org/null-check/-/null-check-1.0.0.tgz",
      "dev": true
    },
    "num2fraction": {
      "version": "1.2.2",
      "from": "num2fraction@>=1.2.2 <2.0.0",
      "resolved": "https://registry.npmjs.org/num2fraction/-/num2fraction-1.2.2.tgz",
      "dev": true
    },
    "number-is-nan": {
      "version": "1.0.1",
      "from": "number-is-nan@>=1.0.0 <2.0.0",
      "resolved": "https://registry.npmjs.org/number-is-nan/-/number-is-nan-1.0.1.tgz"
    },
    "nvd3": {
      "version": "1.7.1",
      "from": "ansible/nvd3#1.7.1",
      "resolved": "git://github.com/ansible/nvd3.git#a28bcd494a1df0677be7cf2ebc0578f44eb21102",
      "dependencies": {
        "d3": {
          "version": "3.3.13",
          "from": "d3@>=3.3.13 <3.4.0",
          "resolved": "https://registry.npmjs.org/d3/-/d3-3.3.13.tgz"
        }
      }
    },
    "nwmatcher": {
      "version": "1.3.9",
      "from": "nwmatcher@>=1.3.1 <1.4.0",
      "resolved": "https://registry.npmjs.org/nwmatcher/-/nwmatcher-1.3.9.tgz"
    },
    "oauth-sign": {
      "version": "0.8.2",
      "from": "oauth-sign@>=0.8.0 <0.9.0",
      "resolved": "https://registry.npmjs.org/oauth-sign/-/oauth-sign-0.8.2.tgz"
    },
    "object-assign": {
      "version": "4.1.0",
      "from": "object-assign@>=4.0.1 <5.0.0",
      "resolved": "https://registry.npmjs.org/object-assign/-/object-assign-4.1.0.tgz"
    },
    "object-component": {
      "version": "0.0.3",
      "from": "object-component@0.0.3",
      "resolved": "https://registry.npmjs.org/object-component/-/object-component-0.0.3.tgz"
    },
    "object-path": {
      "version": "0.9.2",
      "from": "object-path@>=0.9.0 <0.10.0",
      "resolved": "https://registry.npmjs.org/object-path/-/object-path-0.9.2.tgz",
      "optional": true
    },
    "object.omit": {
      "version": "2.0.1",
      "from": "object.omit@>=2.0.0 <3.0.0",
      "resolved": "https://registry.npmjs.org/object.omit/-/object.omit-2.0.1.tgz"
    },
    "on-finished": {
      "version": "2.3.0",
      "from": "on-finished@>=2.3.0 <2.4.0",
      "resolved": "https://registry.npmjs.org/on-finished/-/on-finished-2.3.0.tgz"
    },
    "on-headers": {
      "version": "1.0.1",
      "from": "on-headers@>=1.0.1 <1.1.0",
      "resolved": "https://registry.npmjs.org/on-headers/-/on-headers-1.0.1.tgz",
      "optional": true
    },
    "once": {
      "version": "1.4.0",
      "from": "once@>=1.3.0 <2.0.0",
      "resolved": "https://registry.npmjs.org/once/-/once-1.4.0.tgz"
    },
    "open": {
      "version": "0.0.5",
      "from": "open@0.0.5",
      "resolved": "https://registry.npmjs.org/open/-/open-0.0.5.tgz",
      "optional": true
    },
    "openurl": {
      "version": "1.1.0",
      "from": "openurl@1.1.0",
      "resolved": "https://registry.npmjs.org/openurl/-/openurl-1.1.0.tgz",
      "optional": true
    },
    "opn": {
      "version": "4.0.2",
      "from": "opn@4.0.2",
      "resolved": "https://registry.npmjs.org/opn/-/opn-4.0.2.tgz",
      "optional": true
    },
    "optimist": {
      "version": "0.6.1",
      "from": "optimist@>=0.6.1 <0.7.0",
      "resolved": "https://registry.npmjs.org/optimist/-/optimist-0.6.1.tgz",
      "dependencies": {
        "minimist": {
          "version": "0.0.10",
          "from": "minimist@>=0.0.1 <0.1.0",
          "resolved": "https://registry.npmjs.org/minimist/-/minimist-0.0.10.tgz"
        }
      }
    },
    "optionator": {
      "version": "0.8.2",
      "from": "optionator@>=0.8.1 <0.9.0",
      "resolved": "https://registry.npmjs.org/optionator/-/optionator-0.8.2.tgz",
      "dev": true,
      "dependencies": {
        "wordwrap": {
          "version": "1.0.0",
          "from": "wordwrap@~1.0.0",
          "resolved": "https://registry.npmjs.org/wordwrap/-/wordwrap-1.0.0.tgz",
          "dev": true
        }
      }
    },
    "options": {
      "version": "0.0.6",
      "from": "options@>=0.0.5",
      "resolved": "https://registry.npmjs.org/options/-/options-0.0.6.tgz"
    },
    "original": {
      "version": "1.0.0",
      "from": "original@>=0.0.5",
      "resolved": "https://registry.npmjs.org/original/-/original-1.0.0.tgz",
      "optional": true,
      "dependencies": {
        "url-parse": {
          "version": "1.0.5",
          "from": "url-parse@>=1.0.0 <1.1.0",
          "resolved": "https://registry.npmjs.org/url-parse/-/url-parse-1.0.5.tgz",
          "optional": true
        }
      }
    },
    "os-browserify": {
      "version": "0.2.1",
      "from": "os-browserify@>=0.2.0 <0.3.0",
      "resolved": "https://registry.npmjs.org/os-browserify/-/os-browserify-0.2.1.tgz",
      "dev": true
    },
    "os-homedir": {
      "version": "1.0.2",
      "from": "os-homedir@>=1.0.0 <2.0.0",
      "resolved": "https://registry.npmjs.org/os-homedir/-/os-homedir-1.0.2.tgz",
      "dev": true
    },
    "os-locale": {
      "version": "1.4.0",
      "from": "os-locale@>=1.4.0 <2.0.0",
      "resolved": "https://registry.npmjs.org/os-locale/-/os-locale-1.4.0.tgz"
    },
    "os-tmpdir": {
      "version": "1.0.2",
      "from": "os-tmpdir@>=1.0.1 <2.0.0",
      "resolved": "https://registry.npmjs.org/os-tmpdir/-/os-tmpdir-1.0.2.tgz",
      "dev": true
    },
    "pad-stream": {
      "version": "1.2.0",
      "from": "pad-stream@>=1.0.0 <2.0.0",
      "resolved": "https://registry.npmjs.org/pad-stream/-/pad-stream-1.2.0.tgz",
      "dev": true
    },
    "pako": {
      "version": "0.2.9",
      "from": "pako@>=0.2.0 <0.3.0",
      "resolved": "https://registry.npmjs.org/pako/-/pako-0.2.9.tgz",
      "dev": true
    },
    "parse-glob": {
      "version": "3.0.4",
      "from": "parse-glob@>=3.0.4 <4.0.0",
      "resolved": "https://registry.npmjs.org/parse-glob/-/parse-glob-3.0.4.tgz"
    },
    "parse-json": {
      "version": "2.2.0",
      "from": "parse-json@>=2.2.0 <3.0.0",
      "resolved": "https://registry.npmjs.org/parse-json/-/parse-json-2.2.0.tgz"
    },
    "parse-ms": {
      "version": "1.0.1",
      "from": "parse-ms@>=1.0.0 <2.0.0",
      "resolved": "https://registry.npmjs.org/parse-ms/-/parse-ms-1.0.1.tgz",
      "dev": true
    },
    "parsejson": {
      "version": "0.0.1",
      "from": "parsejson@0.0.1",
      "resolved": "https://registry.npmjs.org/parsejson/-/parsejson-0.0.1.tgz",
      "optional": true
    },
    "parseqs": {
      "version": "0.0.2",
      "from": "parseqs@0.0.2",
      "resolved": "https://registry.npmjs.org/parseqs/-/parseqs-0.0.2.tgz",
      "optional": true
    },
    "parseuri": {
      "version": "0.0.4",
      "from": "parseuri@0.0.4",
      "resolved": "https://registry.npmjs.org/parseuri/-/parseuri-0.0.4.tgz"
    },
    "parseurl": {
      "version": "1.3.1",
      "from": "parseurl@>=1.3.1 <1.4.0",
      "resolved": "https://registry.npmjs.org/parseurl/-/parseurl-1.3.1.tgz"
    },
    "path-browserify": {
      "version": "0.0.0",
      "from": "path-browserify@0.0.0",
      "resolved": "https://registry.npmjs.org/path-browserify/-/path-browserify-0.0.0.tgz",
      "dev": true
    },
    "path-exists": {
      "version": "2.1.0",
      "from": "path-exists@>=2.0.0 <3.0.0",
      "resolved": "https://registry.npmjs.org/path-exists/-/path-exists-2.1.0.tgz"
    },
    "path-is-absolute": {
      "version": "1.0.1",
      "from": "path-is-absolute@>=1.0.0 <2.0.0",
      "resolved": "https://registry.npmjs.org/path-is-absolute/-/path-is-absolute-1.0.1.tgz"
    },
    "path-to-regexp": {
      "version": "0.1.7",
      "from": "path-to-regexp@0.1.7",
      "resolved": "https://registry.npmjs.org/path-to-regexp/-/path-to-regexp-0.1.7.tgz",
      "optional": true
    },
    "path-type": {
      "version": "1.1.0",
      "from": "path-type@>=1.0.0 <2.0.0",
      "resolved": "https://registry.npmjs.org/path-type/-/path-type-1.1.0.tgz"
    },
    "pbkdf2-compat": {
      "version": "2.0.1",
      "from": "pbkdf2-compat@2.0.1",
      "resolved": "https://registry.npmjs.org/pbkdf2-compat/-/pbkdf2-compat-2.0.1.tgz",
      "dev": true
    },
    "pend": {
      "version": "1.2.0",
      "from": "pend@>=1.2.0 <1.3.0",
      "resolved": "https://registry.npmjs.org/pend/-/pend-1.2.0.tgz",
      "dev": true
    },
    "phantomjs-prebuilt": {
      "version": "2.1.14",
      "from": "phantomjs-prebuilt@>=2.1.12 <3.0.0",
      "resolved": "https://registry.npmjs.org/phantomjs-prebuilt/-/phantomjs-prebuilt-2.1.14.tgz",
      "dev": true,
      "dependencies": {
        "assert-plus": {
          "version": "0.2.0",
          "from": "assert-plus@^0.2.0",
          "resolved": "https://registry.npmjs.org/assert-plus/-/assert-plus-0.2.0.tgz",
          "dev": true
        },
        "form-data": {
          "version": "2.1.2",
          "from": "form-data@~2.1.1",
          "resolved": "https://registry.npmjs.org/form-data/-/form-data-2.1.2.tgz",
          "dev": true
        },
        "fs-extra": {
          "version": "1.0.0",
          "from": "fs-extra@>=1.0.0 <1.1.0",
          "resolved": "https://registry.npmjs.org/fs-extra/-/fs-extra-1.0.0.tgz",
          "dev": true
        },
        "http-signature": {
          "version": "1.1.1",
          "from": "http-signature@~1.1.0",
          "resolved": "https://registry.npmjs.org/http-signature/-/http-signature-1.1.1.tgz",
          "dev": true
        },
        "qs": {
          "version": "6.3.0",
          "from": "qs@~6.3.0",
          "resolved": "https://registry.npmjs.org/qs/-/qs-6.3.0.tgz",
          "dev": true
        },
        "request": {
          "version": "2.79.0",
          "from": "request@~2.79.0",
          "resolved": "https://registry.npmjs.org/request/-/request-2.79.0.tgz",
          "dev": true
        },
        "tough-cookie": {
          "version": "2.3.2",
          "from": "tough-cookie@~2.3.0",
          "resolved": "https://registry.npmjs.org/tough-cookie/-/tough-cookie-2.3.2.tgz",
          "dev": true
        },
        "uuid": {
          "version": "3.0.1",
          "from": "uuid@^3.0.0",
          "resolved": "https://registry.npmjs.org/uuid/-/uuid-3.0.1.tgz",
          "dev": true
        }
      }
    },
    "pify": {
      "version": "2.3.0",
      "from": "pify@>=2.0.0 <3.0.0",
      "resolved": "https://registry.npmjs.org/pify/-/pify-2.3.0.tgz"
    },
    "pinkie": {
      "version": "2.0.4",
      "from": "pinkie@>=2.0.0 <3.0.0",
      "resolved": "https://registry.npmjs.org/pinkie/-/pinkie-2.0.4.tgz"
    },
    "pinkie-promise": {
      "version": "2.0.1",
      "from": "pinkie-promise@>=2.0.0 <3.0.0",
      "resolved": "https://registry.npmjs.org/pinkie-promise/-/pinkie-promise-2.0.1.tgz"
    },
    "pkg-dir": {
      "version": "1.0.0",
      "from": "pkg-dir@>=1.0.0 <2.0.0",
      "resolved": "https://registry.npmjs.org/pkg-dir/-/pkg-dir-1.0.0.tgz",
      "dev": true
    },
    "pkg-up": {
      "version": "1.0.0",
      "from": "pkg-up@>=1.0.0 <2.0.0",
      "resolved": "https://registry.npmjs.org/pkg-up/-/pkg-up-1.0.0.tgz",
      "dev": true
    },
    "plur": {
      "version": "2.1.2",
      "from": "plur@>=2.1.0 <3.0.0",
      "resolved": "https://registry.npmjs.org/plur/-/plur-2.1.2.tgz",
      "dev": true
    },
    "pofile": {
      "version": "1.0.2",
      "from": "pofile@>=1.0.0 <1.1.0",
      "resolved": "https://registry.npmjs.org/pofile/-/pofile-1.0.2.tgz",
      "dev": true
    },
    "portscanner": {
      "version": "1.0.0",
      "from": "portscanner@>=1.0.0 <2.0.0",
      "resolved": "https://registry.npmjs.org/portscanner/-/portscanner-1.0.0.tgz",
      "optional": true,
      "dependencies": {
        "async": {
          "version": "0.1.15",
          "from": "async@0.1.15",
          "resolved": "https://registry.npmjs.org/async/-/async-0.1.15.tgz",
          "optional": true
        }
      }
    },
    "postcss": {
      "version": "5.2.11",
      "from": "postcss@>=5.0.0 <6.0.0",
      "resolved": "https://registry.npmjs.org/postcss/-/postcss-5.2.11.tgz",
      "dev": true,
      "dependencies": {
        "source-map": {
          "version": "0.5.6",
          "from": "source-map@^0.5.6",
          "resolved": "https://registry.npmjs.org/source-map/-/source-map-0.5.6.tgz",
          "dev": true
        },
        "supports-color": {
          "version": "3.2.3",
          "from": "supports-color@>=3.2.3 <4.0.0",
          "resolved": "https://registry.npmjs.org/supports-color/-/supports-color-3.2.3.tgz",
          "dev": true
        }
      }
    },
    "postcss-value-parser": {
      "version": "3.3.0",
      "from": "postcss-value-parser@>=3.2.3 <4.0.0",
      "resolved": "https://registry.npmjs.org/postcss-value-parser/-/postcss-value-parser-3.3.0.tgz",
      "dev": true
    },
    "prelude-ls": {
      "version": "1.1.2",
      "from": "prelude-ls@>=1.1.2 <1.2.0",
      "resolved": "https://registry.npmjs.org/prelude-ls/-/prelude-ls-1.1.2.tgz",
      "dev": true
    },
    "preserve": {
      "version": "0.2.0",
      "from": "preserve@>=0.2.0 <0.3.0",
      "resolved": "https://registry.npmjs.org/preserve/-/preserve-0.2.0.tgz"
    },
    "pretty-ms": {
      "version": "2.1.0",
      "from": "pretty-ms@>=2.1.0 <3.0.0",
      "resolved": "https://registry.npmjs.org/pretty-ms/-/pretty-ms-2.1.0.tgz",
      "dev": true,
      "dependencies": {
        "plur": {
          "version": "1.0.0",
          "from": "plur@>=1.0.0 <2.0.0",
          "resolved": "https://registry.npmjs.org/plur/-/plur-1.0.0.tgz",
          "dev": true
        }
      }
    },
    "private": {
      "version": "0.1.6",
      "from": "private@>=0.1.6 <0.2.0",
      "resolved": "https://registry.npmjs.org/private/-/private-0.1.6.tgz",
      "dev": true
    },
    "process": {
      "version": "0.11.9",
      "from": "process@>=0.11.0 <0.12.0",
      "resolved": "https://registry.npmjs.org/process/-/process-0.11.9.tgz",
      "dev": true
    },
    "process-nextick-args": {
      "version": "1.0.7",
      "from": "process-nextick-args@>=1.0.6 <1.1.0",
      "resolved": "https://registry.npmjs.org/process-nextick-args/-/process-nextick-args-1.0.7.tgz"
    },
    "progress": {
      "version": "1.1.8",
      "from": "progress@>=1.1.8 <1.2.0",
      "resolved": "https://registry.npmjs.org/progress/-/progress-1.1.8.tgz",
      "dev": true
    },
    "promise": {
      "version": "7.1.1",
      "from": "promise@>=7.1.1 <8.0.0",
      "resolved": "https://registry.npmjs.org/promise/-/promise-7.1.1.tgz",
      "dev": true,
      "optional": true
    },
    "proxy-addr": {
      "version": "1.1.2",
      "from": "proxy-addr@>=1.1.2 <1.2.0",
      "resolved": "https://registry.npmjs.org/proxy-addr/-/proxy-addr-1.1.2.tgz",
      "optional": true
    },
    "prr": {
      "version": "0.0.0",
      "from": "prr@>=0.0.0 <0.1.0",
      "resolved": "https://registry.npmjs.org/prr/-/prr-0.0.0.tgz"
    },
    "pump": {
      "version": "1.0.2",
      "from": "pump@>=1.0.0 <2.0.0",
      "resolved": "https://registry.npmjs.org/pump/-/pump-1.0.2.tgz",
      "dev": true,
      "dependencies": {
        "end-of-stream": {
          "version": "1.1.0",
          "from": "end-of-stream@>=1.1.0 <2.0.0",
          "resolved": "https://registry.npmjs.org/end-of-stream/-/end-of-stream-1.1.0.tgz",
          "dev": true,
          "dependencies": {
            "once": {
              "version": "1.3.3",
              "from": "once@~1.3.0",
              "resolved": "https://registry.npmjs.org/once/-/once-1.3.3.tgz",
              "dev": true
            }
          }
        }
      }
    },
    "pumpify": {
      "version": "1.3.5",
      "from": "pumpify@>=1.3.3 <2.0.0",
      "resolved": "https://registry.npmjs.org/pumpify/-/pumpify-1.3.5.tgz",
      "dev": true
    },
    "punycode": {
      "version": "1.4.1",
      "from": "punycode@>=1.4.1 <2.0.0",
      "resolved": "https://registry.npmjs.org/punycode/-/punycode-1.4.1.tgz",
      "dev": true
    },
    "q": {
      "version": "1.4.1",
      "from": "q@>=1.4.1 <2.0.0",
      "resolved": "https://registry.npmjs.org/q/-/q-1.4.1.tgz",
      "dev": true
    },
    "qjobs": {
      "version": "1.1.5",
      "from": "qjobs@>=1.1.4 <2.0.0",
      "resolved": "https://registry.npmjs.org/qjobs/-/qjobs-1.1.5.tgz",
      "dev": true
    },
    "qs": {
      "version": "6.2.1",
      "from": "qs@6.2.1",
      "resolved": "https://registry.npmjs.org/qs/-/qs-6.2.1.tgz"
    },
    "querystring": {
      "version": "0.2.0",
      "from": "querystring@0.2.0",
      "resolved": "https://registry.npmjs.org/querystring/-/querystring-0.2.0.tgz",
      "dev": true
    },
    "querystring-es3": {
      "version": "0.2.1",
      "from": "querystring-es3@>=0.2.0 <0.3.0",
      "resolved": "https://registry.npmjs.org/querystring-es3/-/querystring-es3-0.2.1.tgz",
      "dev": true
    },
    "querystringify": {
      "version": "0.0.4",
      "from": "querystringify@>=0.0.0 <0.1.0",
      "resolved": "https://registry.npmjs.org/querystringify/-/querystringify-0.0.4.tgz"
    },
    "randomatic": {
      "version": "1.1.5",
      "from": "randomatic@>=1.1.3 <2.0.0",
      "resolved": "https://registry.npmjs.org/randomatic/-/randomatic-1.1.5.tgz"
    },
    "range-parser": {
      "version": "1.2.0",
      "from": "range-parser@>=1.2.0 <1.3.0",
      "resolved": "https://registry.npmjs.org/range-parser/-/range-parser-1.2.0.tgz"
    },
    "raw-body": {
      "version": "2.1.7",
      "from": "raw-body@>=2.1.5 <2.2.0",
      "resolved": "https://registry.npmjs.org/raw-body/-/raw-body-2.1.7.tgz",
      "dependencies": {
        "bytes": {
          "version": "2.4.0",
          "from": "bytes@2.4.0",
          "resolved": "https://registry.npmjs.org/bytes/-/bytes-2.4.0.tgz"
        }
      }
    },
    "rcfinder": {
      "version": "0.1.9",
      "from": "rcfinder@>=0.1.6 <0.2.0",
      "resolved": "https://registry.npmjs.org/rcfinder/-/rcfinder-0.1.9.tgz",
      "dev": true
    },
    "rcloader": {
      "version": "0.1.2",
      "from": "rcloader@0.1.2",
      "resolved": "https://registry.npmjs.org/rcloader/-/rcloader-0.1.2.tgz",
      "dev": true,
      "dependencies": {
        "lodash": {
          "version": "2.4.2",
          "from": "lodash@>=2.4.1 <2.5.0",
          "resolved": "https://registry.npmjs.org/lodash/-/lodash-2.4.2.tgz",
          "dev": true
        }
      }
    },
    "read-pkg": {
      "version": "1.1.0",
      "from": "read-pkg@>=1.0.0 <2.0.0",
      "resolved": "https://registry.npmjs.org/read-pkg/-/read-pkg-1.1.0.tgz"
    },
    "read-pkg-up": {
      "version": "1.0.1",
      "from": "read-pkg-up@>=1.0.1 <2.0.0",
      "resolved": "https://registry.npmjs.org/read-pkg-up/-/read-pkg-up-1.0.1.tgz"
    },
    "readable-stream": {
      "version": "2.2.2",
      "from": "readable-stream@>=2.0.2 <3.0.0",
      "resolved": "https://registry.npmjs.org/readable-stream/-/readable-stream-2.2.2.tgz"
    },
    "readdirp": {
      "version": "2.1.0",
      "from": "readdirp@>=2.0.0 <3.0.0",
      "resolved": "https://registry.npmjs.org/readdirp/-/readdirp-2.1.0.tgz"
    },
    "readline2": {
      "version": "0.1.1",
      "from": "readline2@>=0.1.1 <0.2.0",
      "resolved": "https://registry.npmjs.org/readline2/-/readline2-0.1.1.tgz",
      "dev": true,
      "dependencies": {
        "ansi-regex": {
          "version": "1.1.1",
          "from": "ansi-regex@^1.0.0",
          "resolved": "https://registry.npmjs.org/ansi-regex/-/ansi-regex-1.1.1.tgz",
          "dev": true
        },
        "strip-ansi": {
          "version": "2.0.1",
          "from": "strip-ansi@>=2.0.1 <3.0.0",
          "resolved": "https://registry.npmjs.org/strip-ansi/-/strip-ansi-2.0.1.tgz",
          "dev": true
        }
      }
    },
    "reconnectingwebsocket": {
      "version": "1.0.0",
      "from": "reconnectingwebsocket@>=1.0.0 <2.0.0",
      "resolved": "https://registry.npmjs.org/reconnectingwebsocket/-/reconnectingwebsocket-1.0.0.tgz"
    },
    "redent": {
      "version": "1.0.0",
      "from": "redent@>=1.0.0 <2.0.0",
      "resolved": "https://registry.npmjs.org/redent/-/redent-1.0.0.tgz",
      "dev": true
    },
    "regenerate": {
      "version": "1.3.2",
      "from": "regenerate@>=1.2.1 <2.0.0",
      "resolved": "https://registry.npmjs.org/regenerate/-/regenerate-1.3.2.tgz",
      "dev": true
    },
    "regenerator-runtime": {
      "version": "0.10.1",
      "from": "regenerator-runtime@>=0.10.0 <0.11.0",
      "resolved": "https://registry.npmjs.org/regenerator-runtime/-/regenerator-runtime-0.10.1.tgz",
      "dev": true
    },
    "regenerator-transform": {
      "version": "0.9.8",
      "from": "regenerator-transform@0.9.8",
      "resolved": "https://registry.npmjs.org/regenerator-transform/-/regenerator-transform-0.9.8.tgz",
      "dev": true
    },
    "regex-cache": {
      "version": "0.4.3",
      "from": "regex-cache@>=0.4.2 <0.5.0",
      "resolved": "https://registry.npmjs.org/regex-cache/-/regex-cache-0.4.3.tgz"
    },
    "regexpu-core": {
      "version": "2.0.0",
      "from": "regexpu-core@>=2.0.0 <3.0.0",
      "resolved": "https://registry.npmjs.org/regexpu-core/-/regexpu-core-2.0.0.tgz",
      "dev": true
    },
    "regjsgen": {
      "version": "0.2.0",
      "from": "regjsgen@>=0.2.0 <0.3.0",
      "resolved": "https://registry.npmjs.org/regjsgen/-/regjsgen-0.2.0.tgz",
      "dev": true
    },
    "regjsparser": {
      "version": "0.1.5",
      "from": "regjsparser@>=0.1.4 <0.2.0",
      "resolved": "https://registry.npmjs.org/regjsparser/-/regjsparser-0.1.5.tgz",
      "dev": true,
      "dependencies": {
        "jsesc": {
          "version": "0.5.0",
          "from": "jsesc@>=0.5.0 <0.6.0",
          "resolved": "https://registry.npmjs.org/jsesc/-/jsesc-0.5.0.tgz",
          "dev": true
        }
      }
    },
    "repeat-element": {
      "version": "1.1.2",
      "from": "repeat-element@>=1.1.2 <2.0.0",
      "resolved": "https://registry.npmjs.org/repeat-element/-/repeat-element-1.1.2.tgz"
    },
    "repeat-string": {
      "version": "1.6.1",
      "from": "repeat-string@>=1.5.2 <2.0.0",
      "resolved": "https://registry.npmjs.org/repeat-string/-/repeat-string-1.6.1.tgz"
    },
    "repeating": {
      "version": "2.0.1",
      "from": "repeating@>=2.0.0 <3.0.0",
      "resolved": "https://registry.npmjs.org/repeating/-/repeating-2.0.1.tgz",
      "dev": true
    },
    "request": {
      "version": "2.65.0",
      "from": "request@2.65.0",
      "resolved": "https://registry.npmjs.org/request/-/request-2.65.0.tgz",
      "dependencies": {
        "qs": {
          "version": "5.2.1",
          "from": "qs@>=5.2.0 <5.3.0",
          "resolved": "https://registry.npmjs.org/qs/-/qs-5.2.1.tgz"
        }
      }
    },
    "request-progress": {
      "version": "2.0.1",
      "from": "request-progress@>=2.0.1 <2.1.0",
      "resolved": "https://registry.npmjs.org/request-progress/-/request-progress-2.0.1.tgz",
      "dev": true
    },
    "require-directory": {
      "version": "2.1.1",
      "from": "require-directory@>=2.1.1 <3.0.0",
      "resolved": "https://registry.npmjs.org/require-directory/-/require-directory-2.1.1.tgz",
      "optional": true
    },
    "require-main-filename": {
      "version": "1.0.1",
      "from": "require-main-filename@>=1.0.1 <2.0.0",
      "resolved": "https://registry.npmjs.org/require-main-filename/-/require-main-filename-1.0.1.tgz"
    },
    "requires-port": {
      "version": "1.0.0",
      "from": "requires-port@>=1.0.0 <2.0.0",
      "resolved": "https://registry.npmjs.org/requires-port/-/requires-port-1.0.0.tgz"
    },
    "resolve": {
      "version": "1.1.7",
      "from": "resolve@>=1.1.0 <1.2.0",
      "resolved": "https://registry.npmjs.org/resolve/-/resolve-1.1.7.tgz",
      "dev": true
    },
    "resolve-from": {
      "version": "2.0.0",
      "from": "resolve-from@>=2.0.0 <3.0.0",
      "resolved": "https://registry.npmjs.org/resolve-from/-/resolve-from-2.0.0.tgz",
      "dev": true
    },
    "resolve-pkg": {
      "version": "0.1.0",
      "from": "resolve-pkg@>=0.1.0 <0.2.0",
      "resolved": "https://registry.npmjs.org/resolve-pkg/-/resolve-pkg-0.1.0.tgz",
      "dev": true
    },
    "resp-modifier": {
      "version": "6.0.2",
      "from": "resp-modifier@6.0.2",
      "resolved": "https://registry.npmjs.org/resp-modifier/-/resp-modifier-6.0.2.tgz",
      "optional": true
    },
    "right-align": {
      "version": "0.1.3",
      "from": "right-align@>=0.1.1 <0.2.0",
      "resolved": "https://registry.npmjs.org/right-align/-/right-align-0.1.3.tgz",
      "dev": true
    },
    "rimraf": {
      "version": "2.5.4",
      "from": "rimraf@>=2.2.8 <3.0.0",
      "resolved": "https://registry.npmjs.org/rimraf/-/rimraf-2.5.4.tgz"
    },
    "ripemd160": {
      "version": "0.2.0",
      "from": "ripemd160@0.2.0",
      "resolved": "https://registry.npmjs.org/ripemd160/-/ripemd160-0.2.0.tgz",
      "dev": true
    },
    "rrule": {
      "version": "2.2.0-dev",
      "from": "jkbrzt/rrule#4ff63b2f8524fd6d5ba6e80db770953b5cd08a0c",
      "resolved": "git://github.com/jkbrzt/rrule.git#4ff63b2f8524fd6d5ba6e80db770953b5cd08a0c"
    },
    "rx": {
      "version": "4.1.0",
      "from": "rx@4.1.0",
      "resolved": "https://registry.npmjs.org/rx/-/rx-4.1.0.tgz",
      "optional": true
    },
    "safe-buffer": {
      "version": "5.0.1",
      "from": "safe-buffer@>=5.0.1 <6.0.0",
      "resolved": "https://registry.npmjs.org/safe-buffer/-/safe-buffer-5.0.1.tgz",
      "dev": true
    },
    "sauce-connect-launcher": {
      "version": "0.17.0",
      "from": "sauce-connect-launcher@>=0.17.0 <0.18.0",
      "resolved": "https://registry.npmjs.org/sauce-connect-launcher/-/sauce-connect-launcher-0.17.0.tgz",
      "dev": true,
      "dependencies": {
        "async": {
          "version": "1.4.0",
          "from": "async@1.4.0",
          "resolved": "https://registry.npmjs.org/async/-/async-1.4.0.tgz",
          "dev": true
        },
        "glob": {
          "version": "5.0.15",
          "from": "glob@^5.0.14",
          "resolved": "https://registry.npmjs.org/glob/-/glob-5.0.15.tgz",
          "dev": true
        },
        "rimraf": {
          "version": "2.4.3",
          "from": "rimraf@2.4.3",
          "resolved": "https://registry.npmjs.org/rimraf/-/rimraf-2.4.3.tgz",
          "dev": true
        }
      }
    },
    "saucelabs": {
      "version": "1.3.0",
      "from": "saucelabs@>=1.3.0 <2.0.0",
      "resolved": "https://registry.npmjs.org/saucelabs/-/saucelabs-1.3.0.tgz",
      "dev": true
    },
    "select2": {
      "version": "4.0.3",
      "from": "select2@>=4.0.2 <5.0.0",
      "resolved": "https://registry.npmjs.org/select2/-/select2-4.0.3.tgz"
    },
    "semver": {
      "version": "5.3.0",
      "from": "semver@>=2.0.0 <3.0.0||>=3.0.0 <4.0.0||>=4.0.0 <5.0.0||>=5.0.0 <6.0.0",
      "resolved": "https://registry.npmjs.org/semver/-/semver-5.3.0.tgz"
    },
    "send": {
      "version": "0.14.1",
      "from": "send@0.14.1",
      "resolved": "https://registry.npmjs.org/send/-/send-0.14.1.tgz",
      "dependencies": {
        "mime": {
          "version": "1.3.4",
          "from": "mime@1.3.4",
          "resolved": "https://registry.npmjs.org/mime/-/mime-1.3.4.tgz"
        }
      }
    },
    "serve-index": {
      "version": "1.8.0",
      "from": "serve-index@1.8.0",
      "resolved": "https://registry.npmjs.org/serve-index/-/serve-index-1.8.0.tgz",
      "optional": true
    },
    "serve-static": {
      "version": "1.11.1",
      "from": "serve-static@1.11.1",
      "resolved": "https://registry.npmjs.org/serve-static/-/serve-static-1.11.1.tgz",
      "optional": true
    },
    "server-destroy": {
      "version": "1.0.1",
      "from": "server-destroy@1.0.1",
      "resolved": "https://registry.npmjs.org/server-destroy/-/server-destroy-1.0.1.tgz"
    },
    "set-blocking": {
      "version": "2.0.0",
      "from": "set-blocking@>=2.0.0 <3.0.0",
      "resolved": "https://registry.npmjs.org/set-blocking/-/set-blocking-2.0.0.tgz",
      "optional": true
    },
    "set-immediate-shim": {
      "version": "1.0.1",
      "from": "set-immediate-shim@>=1.0.1 <2.0.0",
      "resolved": "https://registry.npmjs.org/set-immediate-shim/-/set-immediate-shim-1.0.1.tgz"
    },
    "setimmediate": {
      "version": "1.0.5",
      "from": "setimmediate@>=1.0.4 <2.0.0",
      "resolved": "https://registry.npmjs.org/setimmediate/-/setimmediate-1.0.5.tgz",
      "dev": true
    },
    "setprototypeof": {
      "version": "1.0.1",
      "from": "setprototypeof@1.0.1",
      "resolved": "https://registry.npmjs.org/setprototypeof/-/setprototypeof-1.0.1.tgz"
    },
    "sha.js": {
      "version": "2.2.6",
      "from": "sha.js@2.2.6",
      "resolved": "https://registry.npmjs.org/sha.js/-/sha.js-2.2.6.tgz",
      "dev": true
    },
    "shelljs": {
      "version": "0.3.0",
      "from": "shelljs@>=0.3.0 <0.4.0",
      "resolved": "https://registry.npmjs.org/shelljs/-/shelljs-0.3.0.tgz",
      "dev": true
    },
    "signal-exit": {
      "version": "3.0.2",
      "from": "signal-exit@>=3.0.0 <4.0.0",
      "resolved": "https://registry.npmjs.org/signal-exit/-/signal-exit-3.0.2.tgz",
      "dev": true
    },
    "slash": {
      "version": "1.0.0",
      "from": "slash@>=1.0.0 <2.0.0",
      "resolved": "https://registry.npmjs.org/slash/-/slash-1.0.0.tgz",
      "dev": true
    },
    "sntp": {
      "version": "1.0.9",
      "from": "sntp@>=1.0.0 <2.0.0",
      "resolved": "https://registry.npmjs.org/sntp/-/sntp-1.0.9.tgz"
    },
    "socket.io": {
      "version": "1.5.0",
      "from": "socket.io@1.5.0",
      "resolved": "https://registry.npmjs.org/socket.io/-/socket.io-1.5.0.tgz",
      "optional": true
    },
    "socket.io-adapter": {
      "version": "0.4.0",
      "from": "socket.io-adapter@0.4.0",
      "resolved": "https://registry.npmjs.org/socket.io-adapter/-/socket.io-adapter-0.4.0.tgz",
      "optional": true,
      "dependencies": {
        "isarray": {
          "version": "0.0.1",
          "from": "isarray@0.0.1",
          "resolved": "https://registry.npmjs.org/isarray/-/isarray-0.0.1.tgz",
          "optional": true
        },
        "socket.io-parser": {
          "version": "2.2.2",
          "from": "socket.io-parser@2.2.2",
          "resolved": "https://registry.npmjs.org/socket.io-parser/-/socket.io-parser-2.2.2.tgz",
          "optional": true,
          "dependencies": {
            "debug": {
              "version": "0.7.4",
              "from": "debug@0.7.4",
              "resolved": "https://registry.npmjs.org/debug/-/debug-0.7.4.tgz",
              "optional": true
            }
          }
        }
      }
    },
    "socket.io-client": {
      "version": "1.5.0",
      "from": "socket.io-client@1.5.0",
      "resolved": "https://registry.npmjs.org/socket.io-client/-/socket.io-client-1.5.0.tgz",
      "optional": true,
      "dependencies": {
        "component-emitter": {
          "version": "1.2.0",
          "from": "component-emitter@1.2.0",
          "resolved": "https://registry.npmjs.org/component-emitter/-/component-emitter-1.2.0.tgz",
          "optional": true
        }
      }
    },
    "socket.io-parser": {
      "version": "2.2.6",
      "from": "socket.io-parser@2.2.6",
      "resolved": "https://registry.npmjs.org/socket.io-parser/-/socket.io-parser-2.2.6.tgz",
      "dependencies": {
        "isarray": {
          "version": "0.0.1",
          "from": "isarray@0.0.1",
          "resolved": "https://registry.npmjs.org/isarray/-/isarray-0.0.1.tgz"
        },
        "json3": {
          "version": "3.3.2",
          "from": "json3@3.3.2",
          "resolved": "https://registry.npmjs.org/json3/-/json3-3.3.2.tgz"
        }
      }
    },
    "sockjs": {
      "version": "0.3.18",
      "from": "sockjs@>=0.3.15 <0.4.0",
      "resolved": "https://registry.npmjs.org/sockjs/-/sockjs-0.3.18.tgz",
      "optional": true
    },
    "sockjs-client": {
      "version": "1.1.1",
      "from": "sockjs-client@>=1.0.3 <2.0.0",
      "resolved": "https://registry.npmjs.org/sockjs-client/-/sockjs-client-1.1.1.tgz",
      "optional": true,
      "dependencies": {
        "faye-websocket": {
          "version": "0.11.0",
          "from": "faye-websocket@>=0.11.0 <0.12.0",
          "resolved": "https://registry.npmjs.org/faye-websocket/-/faye-websocket-0.11.0.tgz",
          "optional": true
        },
        "json3": {
          "version": "3.3.2",
          "from": "json3@>=3.3.2 <4.0.0",
          "resolved": "https://registry.npmjs.org/json3/-/json3-3.3.2.tgz",
          "optional": true
        }
      }
    },
    "source-list-map": {
      "version": "0.1.8",
      "from": "source-list-map@>=0.1.7 <0.2.0",
      "resolved": "https://registry.npmjs.org/source-list-map/-/source-list-map-0.1.8.tgz",
      "dev": true
    },
    "source-map": {
      "version": "0.3.0",
      "from": "source-map@>=0.3.0 <0.4.0",
      "resolved": "https://registry.npmjs.org/source-map/-/source-map-0.3.0.tgz"
    },
    "source-map-support": {
      "version": "0.4.10",
      "from": "source-map-support@>=0.4.2 <0.5.0",
      "resolved": "https://registry.npmjs.org/source-map-support/-/source-map-support-0.4.10.tgz",
      "dev": true,
      "dependencies": {
        "source-map": {
          "version": "0.5.6",
          "from": "source-map@^0.5.3",
          "resolved": "https://registry.npmjs.org/source-map/-/source-map-0.5.6.tgz",
          "dev": true
        }
      }
    },
    "spdx-correct": {
      "version": "1.0.2",
      "from": "spdx-correct@>=1.0.0 <1.1.0",
      "resolved": "https://registry.npmjs.org/spdx-correct/-/spdx-correct-1.0.2.tgz"
    },
    "spdx-expression-parse": {
      "version": "1.0.4",
      "from": "spdx-expression-parse@>=1.0.0 <1.1.0",
      "resolved": "https://registry.npmjs.org/spdx-expression-parse/-/spdx-expression-parse-1.0.4.tgz"
    },
    "spdx-license-ids": {
      "version": "1.2.2",
      "from": "spdx-license-ids@>=1.0.2 <2.0.0",
      "resolved": "https://registry.npmjs.org/spdx-license-ids/-/spdx-license-ids-1.2.2.tgz"
    },
    "split2": {
      "version": "1.1.1",
      "from": "split2@>=1.0.0 <2.0.0",
      "resolved": "https://registry.npmjs.org/split2/-/split2-1.1.1.tgz",
      "dev": true
    },
    "sprintf-js": {
      "version": "1.0.3",
      "from": "sprintf-js@>=1.0.2 <1.1.0",
      "resolved": "https://registry.npmjs.org/sprintf-js/-/sprintf-js-1.0.3.tgz"
    },
    "sshpk": {
      "version": "1.10.2",
      "from": "sshpk@>=1.7.0 <2.0.0",
      "resolved": "https://registry.npmjs.org/sshpk/-/sshpk-1.10.2.tgz",
      "dev": true,
      "dependencies": {
        "asn1": {
          "version": "0.2.3",
          "from": "asn1@>=0.2.3 <0.3.0",
          "resolved": "https://registry.npmjs.org/asn1/-/asn1-0.2.3.tgz",
          "dev": true
        },
        "assert-plus": {
          "version": "1.0.0",
          "from": "assert-plus@>=1.0.0 <2.0.0",
          "resolved": "https://registry.npmjs.org/assert-plus/-/assert-plus-1.0.0.tgz",
          "dev": true
        }
      }
    },
    "statuses": {
      "version": "1.3.1",
      "from": "statuses@>=1.3.0 <1.4.0",
      "resolved": "https://registry.npmjs.org/statuses/-/statuses-1.3.1.tgz"
    },
    "stream-browserify": {
      "version": "2.0.1",
      "from": "stream-browserify@>=2.0.1 <3.0.0",
      "resolved": "https://registry.npmjs.org/stream-browserify/-/stream-browserify-2.0.1.tgz",
      "dev": true
    },
    "stream-cache": {
      "version": "0.0.2",
      "from": "stream-cache@>=0.0.1 <0.1.0",
      "resolved": "https://registry.npmjs.org/stream-cache/-/stream-cache-0.0.2.tgz",
      "optional": true
    },
    "stream-http": {
      "version": "2.6.3",
      "from": "stream-http@>=2.3.1 <3.0.0",
      "resolved": "https://registry.npmjs.org/stream-http/-/stream-http-2.6.3.tgz",
      "dev": true
    },
    "stream-shift": {
      "version": "1.0.0",
      "from": "stream-shift@>=1.0.0 <2.0.0",
      "resolved": "https://registry.npmjs.org/stream-shift/-/stream-shift-1.0.0.tgz",
      "dev": true
    },
    "stream-throttle": {
      "version": "0.1.3",
      "from": "stream-throttle@>=0.1.3 <0.2.0",
      "resolved": "https://registry.npmjs.org/stream-throttle/-/stream-throttle-0.1.3.tgz",
      "optional": true
    },
    "string_decoder": {
      "version": "0.10.31",
      "from": "string_decoder@>=0.10.0 <0.11.0",
      "resolved": "https://registry.npmjs.org/string_decoder/-/string_decoder-0.10.31.tgz"
    },
    "string-length": {
      "version": "1.0.1",
      "from": "string-length@>=1.0.0 <2.0.0",
      "resolved": "https://registry.npmjs.org/string-length/-/string-length-1.0.1.tgz",
      "dev": true
    },
    "string-width": {
      "version": "1.0.2",
      "from": "string-width@>=1.0.1 <2.0.0",
      "resolved": "https://registry.npmjs.org/string-width/-/string-width-1.0.2.tgz"
    },
    "stringstream": {
      "version": "0.0.5",
      "from": "stringstream@>=0.0.4 <0.1.0",
      "resolved": "https://registry.npmjs.org/stringstream/-/stringstream-0.0.5.tgz"
    },
    "strip-ansi": {
      "version": "3.0.1",
      "from": "strip-ansi@>=3.0.0 <4.0.0",
      "resolved": "https://registry.npmjs.org/strip-ansi/-/strip-ansi-3.0.1.tgz"
    },
    "strip-bom": {
      "version": "2.0.0",
      "from": "strip-bom@>=2.0.0 <3.0.0",
      "resolved": "https://registry.npmjs.org/strip-bom/-/strip-bom-2.0.0.tgz"
    },
    "strip-indent": {
      "version": "1.0.1",
      "from": "strip-indent@>=1.0.1 <2.0.0",
      "resolved": "https://registry.npmjs.org/strip-indent/-/strip-indent-1.0.1.tgz",
      "dev": true
    },
    "strip-json-comments": {
      "version": "1.0.4",
      "from": "strip-json-comments@>=1.0.0 <1.1.0",
      "resolved": "https://registry.npmjs.org/strip-json-comments/-/strip-json-comments-1.0.4.tgz",
      "dev": true
    },
    "supports-color": {
      "version": "2.0.0",
      "from": "supports-color@>=2.0.0 <3.0.0",
      "resolved": "https://registry.npmjs.org/supports-color/-/supports-color-2.0.0.tgz"
    },
    "tapable": {
      "version": "0.1.10",
      "from": "tapable@>=0.1.8 <0.2.0",
      "resolved": "https://registry.npmjs.org/tapable/-/tapable-0.1.10.tgz",
      "dev": true
    },
    "tar-stream": {
      "version": "1.5.2",
      "from": "tar-stream@>=1.5.0 <2.0.0",
      "resolved": "https://registry.npmjs.org/tar-stream/-/tar-stream-1.5.2.tgz",
      "dev": true
    },
    "test-exclude": {
      "version": "2.1.3",
      "from": "test-exclude@>=2.1.1 <3.0.0",
      "resolved": "https://registry.npmjs.org/test-exclude/-/test-exclude-2.1.3.tgz",
      "dev": true
    },
    "text-table": {
      "version": "0.2.0",
      "from": "text-table@>=0.2.0 <0.3.0",
      "resolved": "https://registry.npmjs.org/text-table/-/text-table-0.2.0.tgz",
      "dev": true
    },
    "tfunk": {
      "version": "3.0.2",
      "from": "tfunk@>=3.0.1 <4.0.0",
      "resolved": "https://registry.npmjs.org/tfunk/-/tfunk-3.0.2.tgz",
      "optional": true
    },
    "throttleit": {
      "version": "1.0.0",
      "from": "throttleit@>=1.0.0 <2.0.0",
      "resolved": "https://registry.npmjs.org/throttleit/-/throttleit-1.0.0.tgz",
      "dev": true
    },
    "through": {
      "version": "2.3.8",
      "from": "through@>=2.3.6 <3.0.0",
      "resolved": "https://registry.npmjs.org/through/-/through-2.3.8.tgz",
      "dev": true
    },
    "through2": {
      "version": "2.0.3",
      "from": "through2@>=2.0.0 <3.0.0",
      "resolved": "https://registry.npmjs.org/through2/-/through2-2.0.3.tgz",
      "dev": true
    },
    "time-grunt": {
      "version": "1.4.0",
      "from": "time-grunt@>=1.4.0 <2.0.0",
      "resolved": "https://registry.npmjs.org/time-grunt/-/time-grunt-1.4.0.tgz",
      "dev": true
    },
    "time-zone": {
      "version": "0.1.0",
      "from": "time-zone@>=0.1.0 <0.2.0",
      "resolved": "https://registry.npmjs.org/time-zone/-/time-zone-0.1.0.tgz",
      "dev": true
    },
    "timers-browserify": {
      "version": "2.0.2",
      "from": "timers-browserify@>=2.0.2 <3.0.0",
      "resolved": "https://registry.npmjs.org/timers-browserify/-/timers-browserify-2.0.2.tgz",
      "dev": true
    },
    "timezone-js": {
      "version": "0.4.14",
      "from": "ansible/timezone-js",
      "resolved": "git://github.com/ansible/timezone-js.git#6937de14ce0c193961538bb5b3b12b7ef62a358f"
    },
    "tiny-lr": {
      "version": "0.2.1",
      "from": "tiny-lr@>=0.2.1 <0.3.0",
      "resolved": "https://registry.npmjs.org/tiny-lr/-/tiny-lr-0.2.1.tgz",
      "optional": true,
      "dependencies": {
        "qs": {
          "version": "5.1.0",
          "from": "qs@>=5.1.0 <5.2.0",
          "resolved": "https://registry.npmjs.org/qs/-/qs-5.1.0.tgz",
          "optional": true
        }
      }
    },
    "tmp": {
      "version": "0.0.28",
      "from": "tmp@0.0.28",
      "resolved": "https://registry.npmjs.org/tmp/-/tmp-0.0.28.tgz",
      "dev": true
    },
    "to-array": {
      "version": "0.1.4",
      "from": "to-array@0.1.4",
      "resolved": "https://registry.npmjs.org/to-array/-/to-array-0.1.4.tgz"
    },
    "to-arraybuffer": {
      "version": "1.0.1",
      "from": "to-arraybuffer@>=1.0.0 <2.0.0",
      "resolved": "https://registry.npmjs.org/to-arraybuffer/-/to-arraybuffer-1.0.1.tgz",
      "dev": true
    },
    "to-fast-properties": {
      "version": "1.0.2",
      "from": "to-fast-properties@>=1.0.1 <2.0.0",
      "resolved": "https://registry.npmjs.org/to-fast-properties/-/to-fast-properties-1.0.2.tgz",
      "dev": true
    },
    "tough-cookie": {
      "version": "2.2.2",
      "from": "tough-cookie@>=2.2.0 <2.3.0",
      "resolved": "https://registry.npmjs.org/tough-cookie/-/tough-cookie-2.2.2.tgz"
    },
    "trim-newlines": {
      "version": "1.0.0",
      "from": "trim-newlines@>=1.0.0 <2.0.0",
      "resolved": "https://registry.npmjs.org/trim-newlines/-/trim-newlines-1.0.0.tgz",
      "dev": true
    },
    "tty-browserify": {
      "version": "0.0.0",
      "from": "tty-browserify@0.0.0",
      "resolved": "https://registry.npmjs.org/tty-browserify/-/tty-browserify-0.0.0.tgz",
      "dev": true
    },
    "tunnel-agent": {
      "version": "0.4.3",
      "from": "tunnel-agent@>=0.4.1 <0.5.0",
      "resolved": "https://registry.npmjs.org/tunnel-agent/-/tunnel-agent-0.4.3.tgz"
    },
    "tweetnacl": {
      "version": "0.14.5",
      "from": "tweetnacl@>=0.14.0 <0.15.0",
      "resolved": "https://registry.npmjs.org/tweetnacl/-/tweetnacl-0.14.5.tgz",
      "dev": true,
      "optional": true
    },
    "type-check": {
      "version": "0.3.2",
      "from": "type-check@>=0.3.2 <0.4.0",
      "resolved": "https://registry.npmjs.org/type-check/-/type-check-0.3.2.tgz",
      "dev": true
    },
    "type-is": {
      "version": "1.6.13",
      "from": "type-is@>=1.6.10 <1.7.0",
      "resolved": "https://registry.npmjs.org/type-is/-/type-is-1.6.13.tgz"
    },
    "typedarray": {
      "version": "0.0.6",
      "from": "typedarray@>=0.0.5 <0.1.0",
      "resolved": "https://registry.npmjs.org/typedarray/-/typedarray-0.0.6.tgz",
      "dev": true
    },
    "ua-parser-js": {
      "version": "0.7.10",
      "from": "ua-parser-js@0.7.10",
      "resolved": "https://registry.npmjs.org/ua-parser-js/-/ua-parser-js-0.7.10.tgz",
      "optional": true
    },
    "uglify-js": {
      "version": "2.7.5",
      "from": "uglify-js@>=2.6.0 <3.0.0",
      "resolved": "https://registry.npmjs.org/uglify-js/-/uglify-js-2.7.5.tgz",
      "dev": true,
      "dependencies": {
        "async": {
          "version": "0.2.10",
          "from": "async@>=0.2.6 <0.3.0",
          "resolved": "https://registry.npmjs.org/async/-/async-0.2.10.tgz",
          "dev": true
        },
        "cliui": {
          "version": "2.1.0",
          "from": "cliui@>=2.1.0 <3.0.0",
          "resolved": "https://registry.npmjs.org/cliui/-/cliui-2.1.0.tgz",
          "dev": true
        },
        "source-map": {
          "version": "0.5.6",
          "from": "source-map@~0.5.1",
          "resolved": "https://registry.npmjs.org/source-map/-/source-map-0.5.6.tgz",
          "dev": true
        },
        "window-size": {
          "version": "0.1.0",
          "from": "window-size@0.1.0",
          "resolved": "https://registry.npmjs.org/window-size/-/window-size-0.1.0.tgz",
          "dev": true
        },
        "wordwrap": {
          "version": "0.0.2",
          "from": "wordwrap@0.0.2",
          "resolved": "https://registry.npmjs.org/wordwrap/-/wordwrap-0.0.2.tgz",
          "dev": true
        },
        "yargs": {
          "version": "3.10.0",
          "from": "yargs@>=3.10.0 <3.11.0",
          "resolved": "https://registry.npmjs.org/yargs/-/yargs-3.10.0.tgz",
          "dev": true
        }
      }
    },
    "uglify-to-browserify": {
      "version": "1.0.2",
      "from": "uglify-to-browserify@>=1.0.0 <1.1.0",
      "resolved": "https://registry.npmjs.org/uglify-to-browserify/-/uglify-to-browserify-1.0.2.tgz",
      "dev": true
    },
    "ultron": {
      "version": "1.0.2",
      "from": "ultron@>=1.0.0 <1.1.0",
      "resolved": "https://registry.npmjs.org/ultron/-/ultron-1.0.2.tgz"
    },
    "underscore": {
      "version": "1.7.0",
      "from": "underscore@>=1.7.0 <1.8.0",
      "resolved": "https://registry.npmjs.org/underscore/-/underscore-1.7.0.tgz",
      "optional": true
    },
    "underscore.string": {
      "version": "3.2.3",
      "from": "underscore.string@>=3.2.3 <3.3.0",
      "resolved": "https://registry.npmjs.org/underscore.string/-/underscore.string-3.2.3.tgz",
      "dev": true
    },
    "unpipe": {
      "version": "1.0.0",
      "from": "unpipe@>=1.0.0 <1.1.0",
      "resolved": "https://registry.npmjs.org/unpipe/-/unpipe-1.0.0.tgz"
    },
    "url": {
      "version": "0.11.0",
      "from": "url@>=0.11.0 <0.12.0",
      "resolved": "https://registry.npmjs.org/url/-/url-0.11.0.tgz",
      "dev": true,
      "dependencies": {
        "punycode": {
          "version": "1.3.2",
          "from": "punycode@1.3.2",
          "resolved": "https://registry.npmjs.org/punycode/-/punycode-1.3.2.tgz",
          "dev": true
        }
      }
    },
    "url-parse": {
      "version": "1.1.7",
      "from": "url-parse@>=1.1.1 <2.0.0",
      "resolved": "https://registry.npmjs.org/url-parse/-/url-parse-1.1.7.tgz",
      "optional": true
    },
    "useragent": {
      "version": "2.1.11",
      "from": "useragent@>=2.1.10 <3.0.0",
      "resolved": "https://registry.npmjs.org/useragent/-/useragent-2.1.11.tgz",
      "dev": true
    },
    "util": {
      "version": "0.10.3",
      "from": "util@>=0.10.3 <0.11.0",
      "resolved": "https://registry.npmjs.org/util/-/util-0.10.3.tgz",
      "dev": true,
      "dependencies": {
        "inherits": {
          "version": "2.0.1",
          "from": "inherits@2.0.1",
          "resolved": "https://registry.npmjs.org/inherits/-/inherits-2.0.1.tgz",
          "dev": true
        }
      }
    },
    "util-deprecate": {
      "version": "1.0.2",
      "from": "util-deprecate@>=1.0.1 <1.1.0",
      "resolved": "https://registry.npmjs.org/util-deprecate/-/util-deprecate-1.0.2.tgz"
    },
    "utils-merge": {
      "version": "1.0.0",
      "from": "utils-merge@1.0.0",
      "resolved": "https://registry.npmjs.org/utils-merge/-/utils-merge-1.0.0.tgz"
    },
    "uuid": {
      "version": "2.0.3",
      "from": "uuid@>=2.0.2 <3.0.0",
      "resolved": "https://registry.npmjs.org/uuid/-/uuid-2.0.3.tgz",
      "optional": true
    },
    "validate-npm-package-license": {
      "version": "3.0.1",
      "from": "validate-npm-package-license@>=3.0.1 <4.0.0",
      "resolved": "https://registry.npmjs.org/validate-npm-package-license/-/validate-npm-package-license-3.0.1.tgz"
    },
    "vargs": {
      "version": "0.1.0",
      "from": "vargs@0.1.0",
      "resolved": "https://registry.npmjs.org/vargs/-/vargs-0.1.0.tgz",
      "dev": true
    },
    "vary": {
      "version": "1.1.0",
      "from": "vary@>=1.1.0 <1.2.0",
      "resolved": "https://registry.npmjs.org/vary/-/vary-1.1.0.tgz"
    },
    "verror": {
      "version": "1.3.6",
      "from": "verror@1.3.6",
      "resolved": "https://registry.npmjs.org/verror/-/verror-1.3.6.tgz",
      "dev": true
    },
    "vm-browserify": {
      "version": "0.0.4",
      "from": "vm-browserify@0.0.4",
      "resolved": "https://registry.npmjs.org/vm-browserify/-/vm-browserify-0.0.4.tgz",
      "dev": true
    },
    "void-elements": {
      "version": "2.0.1",
      "from": "void-elements@>=2.0.0 <3.0.0",
      "resolved": "https://registry.npmjs.org/void-elements/-/void-elements-2.0.1.tgz",
      "dev": true
    },
    "watchpack": {
      "version": "0.2.9",
      "from": "watchpack@>=0.2.1 <0.3.0",
      "resolved": "https://registry.npmjs.org/watchpack/-/watchpack-0.2.9.tgz",
      "dev": true,
      "dependencies": {
        "async": {
          "version": "0.9.2",
          "from": "async@>=0.9.0 <0.10.0",
          "resolved": "https://registry.npmjs.org/async/-/async-0.9.2.tgz",
          "dev": true
        }
      }
    },
    "wd": {
      "version": "1.1.1",
      "from": "wd@>=1.0.0 <2.0.0",
      "resolved": "https://registry.npmjs.org/wd/-/wd-1.1.1.tgz",
      "dev": true,
      "dependencies": {
        "assert-plus": {
          "version": "0.2.0",
          "from": "assert-plus@^0.2.0",
          "resolved": "https://registry.npmjs.org/assert-plus/-/assert-plus-0.2.0.tgz",
          "dev": true
        },
        "async": {
          "version": "2.0.1",
          "from": "async@2.0.1",
          "resolved": "https://registry.npmjs.org/async/-/async-2.0.1.tgz",
          "dev": true
        },
        "bl": {
          "version": "1.1.2",
          "from": "bl@>=1.1.2 <1.2.0",
          "resolved": "https://registry.npmjs.org/bl/-/bl-1.1.2.tgz",
          "dev": true
        },
        "form-data": {
          "version": "2.0.0",
          "from": "form-data@>=2.0.0 <2.1.0",
          "resolved": "https://registry.npmjs.org/form-data/-/form-data-2.0.0.tgz",
          "dev": true
        },
        "http-signature": {
          "version": "1.1.1",
          "from": "http-signature@~1.1.0",
          "resolved": "https://registry.npmjs.org/http-signature/-/http-signature-1.1.1.tgz",
          "dev": true
        },
        "lodash": {
          "version": "4.16.2",
          "from": "lodash@4.16.2",
          "resolved": "https://registry.npmjs.org/lodash/-/lodash-4.16.2.tgz",
          "dev": true
        },
        "readable-stream": {
          "version": "2.0.6",
          "from": "readable-stream@>=2.0.5 <2.1.0",
          "resolved": "https://registry.npmjs.org/readable-stream/-/readable-stream-2.0.6.tgz",
          "dev": true
        },
        "request": {
          "version": "2.75.0",
          "from": "request@2.75.0",
          "resolved": "https://registry.npmjs.org/request/-/request-2.75.0.tgz",
          "dev": true
        },
        "tough-cookie": {
          "version": "2.3.2",
          "from": "tough-cookie@~2.3.0",
          "resolved": "https://registry.npmjs.org/tough-cookie/-/tough-cookie-2.3.2.tgz",
          "dev": true
        },
        "underscore.string": {
          "version": "3.3.4",
          "from": "underscore.string@3.3.4",
          "resolved": "https://registry.npmjs.org/underscore.string/-/underscore.string-3.3.4.tgz",
          "dev": true
        }
      }
    },
    "webpack": {
      "version": "1.14.0",
      "from": "webpack@>=1.13.1 <2.0.0",
      "resolved": "https://registry.npmjs.org/webpack/-/webpack-1.14.0.tgz",
      "dev": true,
      "dependencies": {
        "async": {
          "version": "1.5.2",
          "from": "async@^1.3.0",
          "resolved": "https://registry.npmjs.org/async/-/async-1.5.2.tgz",
          "dev": true
        },
        "minimist": {
          "version": "0.0.8",
          "from": "minimist@0.0.8",
          "resolved": "https://registry.npmjs.org/minimist/-/minimist-0.0.8.tgz",
          "dev": true
        },
        "mkdirp": {
          "version": "0.5.1",
          "from": "mkdirp@~0.5.0",
          "resolved": "https://registry.npmjs.org/mkdirp/-/mkdirp-0.5.1.tgz",
          "dev": true
        },
        "supports-color": {
          "version": "3.2.3",
          "from": "supports-color@>=3.1.0 <4.0.0",
          "resolved": "https://registry.npmjs.org/supports-color/-/supports-color-3.2.3.tgz",
          "dev": true
        }
      }
    },
    "webpack-core": {
      "version": "0.6.9",
      "from": "webpack-core@>=0.6.9 <0.7.0",
      "resolved": "https://registry.npmjs.org/webpack-core/-/webpack-core-0.6.9.tgz",
      "dev": true,
      "dependencies": {
        "source-map": {
          "version": "0.4.4",
          "from": "source-map@>=0.4.1 <0.5.0",
          "resolved": "https://registry.npmjs.org/source-map/-/source-map-0.4.4.tgz",
          "dev": true
        }
      }
    },
    "webpack-dev-middleware": {
      "version": "1.8.4",
      "from": "webpack-dev-middleware@>=1.4.0 <2.0.0",
      "resolved": "https://registry.npmjs.org/webpack-dev-middleware/-/webpack-dev-middleware-1.8.4.tgz",
      "dependencies": {
        "mime": {
          "version": "1.3.4",
          "from": "mime@>=1.3.4 <2.0.0",
          "resolved": "https://registry.npmjs.org/mime/-/mime-1.3.4.tgz"
        }
      }
    },
    "webpack-dev-server": {
      "version": "1.16.2",
      "from": "webpack-dev-server@>=1.14.1 <2.0.0",
      "resolved": "https://registry.npmjs.org/webpack-dev-server/-/webpack-dev-server-1.16.2.tgz",
      "optional": true,
      "dependencies": {
        "express": {
          "version": "4.14.0",
          "from": "express@>=4.13.3 <5.0.0",
          "resolved": "https://registry.npmjs.org/express/-/express-4.14.0.tgz",
          "optional": true
        },
        "qs": {
          "version": "6.2.0",
          "from": "qs@6.2.0",
          "resolved": "https://registry.npmjs.org/qs/-/qs-6.2.0.tgz",
          "optional": true
        },
        "supports-color": {
          "version": "3.1.2",
          "from": "supports-color@>=3.1.1 <4.0.0",
          "resolved": "https://registry.npmjs.org/supports-color/-/supports-color-3.1.2.tgz",
          "optional": true
        }
      }
    },
    "websocket-driver": {
      "version": "0.6.5",
      "from": "websocket-driver@>=0.5.1",
      "resolved": "https://registry.npmjs.org/websocket-driver/-/websocket-driver-0.6.5.tgz"
    },
    "websocket-extensions": {
      "version": "0.1.1",
      "from": "websocket-extensions@>=0.1.1",
      "resolved": "https://registry.npmjs.org/websocket-extensions/-/websocket-extensions-0.1.1.tgz"
    },
    "weinre": {
      "version": "2.0.0-pre-I0Z7U9OV",
      "from": "weinre@>=2.0.0-pre-I0Z7U9OV <3.0.0",
      "resolved": "https://registry.npmjs.org/weinre/-/weinre-2.0.0-pre-I0Z7U9OV.tgz",
      "optional": true
    },
    "which": {
      "version": "1.2.12",
      "from": "which@>=1.2.0 <1.3.0",
      "resolved": "https://registry.npmjs.org/which/-/which-1.2.12.tgz",
      "dev": true
    },
    "which-module": {
      "version": "1.0.0",
      "from": "which-module@>=1.0.0 <2.0.0",
      "resolved": "https://registry.npmjs.org/which-module/-/which-module-1.0.0.tgz",
      "optional": true
    },
    "window-size": {
      "version": "0.1.4",
      "from": "window-size@>=0.1.2 <0.2.0",
      "resolved": "https://registry.npmjs.org/window-size/-/window-size-0.1.4.tgz",
      "optional": true
    },
    "wordwrap": {
      "version": "0.0.3",
      "from": "wordwrap@>=0.0.2 <0.1.0",
      "resolved": "https://registry.npmjs.org/wordwrap/-/wordwrap-0.0.3.tgz"
    },
    "wrap-ansi": {
      "version": "2.0.0",
      "from": "wrap-ansi@>=2.0.0 <3.0.0",
      "resolved": "https://registry.npmjs.org/wrap-ansi/-/wrap-ansi-2.0.0.tgz"
    },
    "wrappy": {
      "version": "1.0.2",
      "from": "wrappy@>=1.0.0 <2.0.0",
      "resolved": "https://registry.npmjs.org/wrappy/-/wrappy-1.0.2.tgz"
    },
    "ws": {
      "version": "1.1.1",
      "from": "ws@1.1.1",
      "resolved": "https://registry.npmjs.org/ws/-/ws-1.1.1.tgz"
    },
    "wtf-8": {
      "version": "1.0.0",
      "from": "wtf-8@1.0.0",
      "resolved": "https://registry.npmjs.org/wtf-8/-/wtf-8-1.0.0.tgz"
    },
    "xmlbuilder": {
      "version": "8.2.2",
      "from": "xmlbuilder@8.2.2",
      "resolved": "https://registry.npmjs.org/xmlbuilder/-/xmlbuilder-8.2.2.tgz",
      "dev": true
    },
    "xmlhttprequest-ssl": {
      "version": "1.5.1",
      "from": "xmlhttprequest-ssl@1.5.1",
      "resolved": "https://registry.npmjs.org/xmlhttprequest-ssl/-/xmlhttprequest-ssl-1.5.1.tgz",
      "optional": true
    },
    "xtend": {
      "version": "4.0.1",
      "from": "xtend@>=4.0.0 <5.0.0",
      "resolved": "https://registry.npmjs.org/xtend/-/xtend-4.0.1.tgz"
    },
    "y18n": {
      "version": "3.2.1",
      "from": "y18n@>=3.2.0 <4.0.0",
      "resolved": "https://registry.npmjs.org/y18n/-/y18n-3.2.1.tgz"
    },
    "yargs": {
      "version": "6.0.0",
      "from": "yargs@6.0.0",
      "resolved": "https://registry.npmjs.org/yargs/-/yargs-6.0.0.tgz",
      "optional": true,
      "dependencies": {
        "window-size": {
          "version": "0.2.0",
          "from": "window-size@>=0.2.0 <0.3.0",
          "resolved": "https://registry.npmjs.org/window-size/-/window-size-0.2.0.tgz",
          "optional": true
        }
      }
    },
    "yargs-parser": {
      "version": "4.0.2",
      "from": "yargs-parser@>=4.0.2 <5.0.0",
      "resolved": "https://registry.npmjs.org/yargs-parser/-/yargs-parser-4.0.2.tgz",
      "optional": true,
      "dependencies": {
        "camelcase": {
          "version": "3.0.0",
          "from": "camelcase@>=3.0.0 <4.0.0",
          "resolved": "https://registry.npmjs.org/camelcase/-/camelcase-3.0.0.tgz",
          "optional": true
        }
      }
    },
    "yauzl": {
      "version": "2.4.1",
      "from": "yauzl@2.4.1",
      "resolved": "https://registry.npmjs.org/yauzl/-/yauzl-2.4.1.tgz",
      "dev": true
    },
    "yeast": {
      "version": "0.1.2",
      "from": "yeast@0.1.2",
      "resolved": "https://registry.npmjs.org/yeast/-/yeast-0.1.2.tgz"
    },
    "zip-stream": {
      "version": "1.1.1",
      "from": "zip-stream@>=1.1.0 <2.0.0",
      "resolved": "https://registry.npmjs.org/zip-stream/-/zip-stream-1.1.1.tgz",
      "dev": true,
      "dependencies": {
        "lodash": {
          "version": "4.17.4",
          "from": "lodash@^4.8.0",
          "resolved": "https://registry.npmjs.org/lodash/-/lodash-4.17.4.tgz",
          "dev": true
        }
      }
    }
  }
}<|MERGE_RESOLUTION|>--- conflicted
+++ resolved
@@ -182,13 +182,8 @@
         },
         "timezone-js": {
           "version": "0.4.14",
-<<<<<<< HEAD
-          "from": "leigh-johnson/timezone-js#0.4.14",
-          "resolved": "git://github.com/leigh-johnson/timezone-js.git#6937de14ce0c193961538bb5b3b12b7ef62a358f"
-=======
           "from": "ansible/timezone-js#0.4.14",
           "resolved": "git://github.com/ansible/timezone-js.git#6937de14ce0c193961538bb5b3b12b7ef62a358f"
->>>>>>> e5f7556f
         }
       }
     },
