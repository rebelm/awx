import defaults from '~assets/default.strings.json';

let i18n;

function BaseStringService (namespace) {
    const ERROR_NO_NAMESPACE = 'BaseString cannot be extended without providing a namespace';

    if (!namespace) {
        throw new Error(ERROR_NO_NAMESPACE);
    }

    this[namespace] = {};
    this.t = {};

    /**
     * To translate a singular string by itself or a string with context data, use `translate`.
     * For brevity, this is renamed as `t.s` (as in "translate singular"). `t.s` serves a dual
     * purpose -- it's to mark strings for translation so they appear in the `.pot` file after
     * the grunt-angular-gettext task is run AND it's used to fetch the translated string at
     * runtime.
     *
     * NOTE: View ui/src/i18n.js for where these i18n methods are defined. i18n is a wrapper around
     * the library angular-gettext.
     *
     * @arg {string} string - The string to be translated
     * @arg {object=} context - A data object used to populate dynamic context data in a string.
     *
     * @returns {string} The translated string or the original string in the even the translation
     * does not exist.
     */
    this.t.s = i18n.translate;

    /**
     * To translate a plural string use `t.p`. The `count` supplied will determine whether the
     * singular or plural string is returned.
     *
     * @arg {number} count - The count of the plural object
     * @arg {string} singular - The singular version of the string to be translated
     * @arg {string} plural - The plural version of the string to be translated
     * @arg {object=} context - A data object used to populate dynamic context data in a string.
     *
     * @returns {string} The translated string or the original string in the even the translation
     * does not exist.
     */
    this.t.p = i18n.translatePlural;

    const { t } = this;

    /*
     * These strings are globally relevant and configured to give priority to values in
     * default.strings.json and fall back to defaults defined inline.
     */
    this.BRAND_NAME = defaults.BRAND_NAME || 'AWX';
    this.PENDO_API_KEY = defaults.PENDO_API_KEY || '';

    /*
     * Globally relevant strings should be defined here to avoid duplication of content across the
     * the project.
     */
    this.CANCEL = t.s('CANCEL');
    this.SAVE = t.s('SAVE');
    this.OK = t.s('OK');
<<<<<<< HEAD
    this.NEXT = t.s('NEXT');
    this.SHOW = t.s('SHOW');
    this.HIDE = t.s('HIDE');
    this.ON = t.s('ON');
    this.OFF = t.s('OFF');
    this.YAML = t.s('YAML');
    this.JSON = t.s('JSON');
=======
    this.ON = t.s('ON');
    this.OFF = t.s('OFF');
>>>>>>> 7c95cd00
    this.deleteResource = {
        HEADER: t.s('Delete'),
        USED_BY: resourceType => t.s('The {{ resourceType }} is currently being used by other resources.', { resourceType }),
        CONFIRM: resourceType => t.s('Are you sure you want to delete this {{ resourceType }}?', { resourceType })
    };
    this.error = {
        HEADER: t.s('Error!'),
        CALL: ({ path, status }) => t.s('Call to {{ path }} failed. DELETE returned status: {{ status }}.', { path, status })
    };

    this.ALERT = ({ header, body }) => t.s('{{ header }} {{ body }}', { header, body });

    /**
     * This getter searches the extending class' namespace first for a match then falls back to
     * the more globally relevant strings defined here. Strings with with dots as delimeters are
     * supported to give flexibility to extending classes to nest strings as necessary.
     *
     *
     * The `t.s` and `t.p` calls should only be used where strings are defined in
     * <name>.strings.js` files. To use translated strings elsewhere, access them through this
     * common interface.
     *
     * @arg {string} name - The property name of the string (e.g. 'CANCEL')
     * @arg {number=} count - A count of objects referenced in your plural string
     * @arg {object=} context - An object containing data to use in the interpolation of the string
     */
    this.get = (name, ...args) => {
        const keys = name.split('.');
        let value;

        keys.forEach(key => {
            if (!value) {
                value = this[namespace][key] || this[key];
            } else {
                value = value[key];
            }
        });

        if (!value || typeof value === 'string') {
            return value;
        }

        return value(...args);
    };
}

function BaseStringServiceLoader (_i18n_) {
    i18n = _i18n_;

    return BaseStringService;
}

BaseStringServiceLoader.$inject = ['i18n'];

export default BaseStringServiceLoader;<|MERGE_RESOLUTION|>--- conflicted
+++ resolved
@@ -60,7 +60,6 @@
     this.CANCEL = t.s('CANCEL');
     this.SAVE = t.s('SAVE');
     this.OK = t.s('OK');
-<<<<<<< HEAD
     this.NEXT = t.s('NEXT');
     this.SHOW = t.s('SHOW');
     this.HIDE = t.s('HIDE');
@@ -68,10 +67,7 @@
     this.OFF = t.s('OFF');
     this.YAML = t.s('YAML');
     this.JSON = t.s('JSON');
-=======
-    this.ON = t.s('ON');
-    this.OFF = t.s('OFF');
->>>>>>> 7c95cd00
+
     this.deleteResource = {
         HEADER: t.s('Delete'),
         USED_BY: resourceType => t.s('The {{ resourceType }} is currently being used by other resources.', { resourceType }),
