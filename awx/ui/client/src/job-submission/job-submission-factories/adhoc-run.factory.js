--- conflicted
+++ resolved
@@ -92,13 +92,8 @@
                               $state.go('adHocJobStdout', {id: data.id});
                           }
                      })
-<<<<<<< HEAD
                      .catch(({data, status}) => {
-                         ProcessErrors(scope, data, status, {
-=======
-                     .error(function (data, status) {
                          ProcessErrors(scope, data, status, null, {
->>>>>>> fac7fd45
                              hdr: 'Error!',
                              msg: 'Failed to launch adhoc command. POST ' +
                                  'returned status: ' + status });
