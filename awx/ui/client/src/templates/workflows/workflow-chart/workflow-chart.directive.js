/*************************************************
 * Copyright (c) 2016 Ansible, Inc.
 *
 * All Rights Reserved
 *************************************************/

export default [ '$state',
    function($state) {

    return {
        scope: {
            treeData: '=',
            canAddWorkflowJobTemplate: '=',
            addNode: '&',
            editNode: '&',
            deleteNode: '&',
            workflowZoomed: '&',
            mode: '@'
        },
        restrict: 'E',
        link: function(scope, element) {

            let margin = {top: 20, right: 20, bottom: 20, left: 20},
                width = 950,
                height = 550,
                i = 0,
                nodeW = 120,
                nodeH = 60,
                rootW = 60,
                rootH = 40;

            let tree = d3.layout.tree()
                    .size([height, width]);

            let line = d3.svg.line()
                     .x(function(d){return d.x;})
                     .y(function(d){return d.y;});

            let zoomObj = d3.behavior.zoom().scaleExtent([0.5, 2]);

            let baseSvg = d3.select(element[0]).append("svg")
                .attr("width", width - margin.right - margin.left)
                .attr("height", height - margin.top - margin.bottom)
                .attr("class", "WorkflowChart-svg")
                .call(zoomObj
                    .on("zoom", naturalZoom)
                );

            let svgGroup = baseSvg.append("g")
                            .attr("transform", "translate(" + margin.left + "," + margin.top + ")");

            function lineData(d){

                let sourceX = d.source.isStartNode ? d.source.y + rootW : d.source.y + nodeW;
                let sourceY = d.source.isStartNode ? d.source.x + 10 + rootH / 2 : d.source.x + nodeH / 2;
                let targetX = d.target.y;
                let targetY = d.target.x + nodeH / 2;

                let points = [
                    {
                        x: sourceX,
                        y: sourceY
                    },
                    {
                        x: targetX,
                        y: targetY
                    }
                ];

                return line(points);
            }

            // TODO: this function is hacky and we need to come up with a better solution
            // see: http://stackoverflow.com/questions/15975440/add-ellipses-to-overflowing-text-in-svg#answer-27723752
            function wrap(text) {

                let maxLength = scope.mode === 'details' ? 14 : 15;

                if(text && text.length > maxLength) {
                    return text.substring(0,maxLength) + '...';
                }
                else {
                    return text;
                }
            }

            function rounded_rect(x, y, w, h, r, tl, tr, bl, br) {
                var retval;
                retval  = "M" + (x + r) + "," + y;
                retval += "h" + (w - 2*r);
                if (tr) { retval += "a" + r + "," + r + " 0 0 1 " + r + "," + r; }
                else { retval += "h" + r; retval += "v" + r; }
                retval += "v" + (h - 2*r);
                if (br) { retval += "a" + r + "," + r + " 0 0 1 " + -r + "," + r; }
                else { retval += "v" + r; retval += "h" + -r; }
                retval += "h" + (2*r - w);
                if (bl) { retval += "a" + r + "," + r + " 0 0 1 " + -r + "," + -r; }
                else { retval += "h" + -r; retval += "v" + -r; }
                retval += "v" + (2*r - h);
                if (tl) { retval += "a" + r + "," + r + " 0 0 1 " + r + "," + -r; }
                else { retval += "v" + -r; retval += "h" + r; }
                retval += "z";
                return retval;
            }

            // This is the zoom function called by using the mousewheel/click and drag
            function naturalZoom() {
                let scale = d3.event.scale,
                    translation = d3.event.translate;

                translation = [translation[0] + (margin.left*scale), translation[1] + (margin.top*scale)];

                svgGroup.attr("transform", "translate(" + translation + ")scale(" + scale + ")");

                scope.workflowZoomed({
                    zoom: scale
                });
            }

            // This is the zoom that gets called when the user interacts with the manual zoom controls
            function manualZoom(zoom) {
                let scale = zoom / 100,
                translation = zoomObj.translate(),
                origZoom = zoomObj.scale(),
                unscaledOffsetX = (translation[0] + ((width*origZoom) - width)/2)/origZoom,
                unscaledOffsetY = (translation[1] + ((height*origZoom) - height)/2)/origZoom,
                translateX = unscaledOffsetX*scale - ((scale*width)-width)/2,
                translateY = unscaledOffsetY*scale - ((scale*height)-height)/2;

                svgGroup.attr("transform", "translate(" + [translateX + (margin.left*scale), translateY + (margin.top*scale)] + ")scale(" + scale + ")");
                zoomObj.scale(scale);
                zoomObj.translate([translateX, translateY]);
            }

            function manualPan(direction) {
                let scale = zoomObj.scale(),
                    distance = 150 * scale,
                    translateX,
                    translateY,
                    translateCoords = zoomObj.translate();
                if (direction === 'left' || direction === 'right') {
                    translateX = direction === 'left' ? translateCoords[0] - distance : translateCoords[0] + distance;
                    translateY = translateCoords[1];
                } else if (direction === 'up' || direction === 'down') {
                    translateX = translateCoords[0];
                    translateY = direction === 'up' ? translateCoords[1] - distance : translateCoords[1] + distance;
                }
                svgGroup.attr("transform", "translate(" + translateX + "," + translateY + ")scale(" + scale + ")");
                zoomObj.translate([translateX, translateY]);
            }

            function resetZoomAndPan() {
                svgGroup.attr("transform", "translate(" + margin.left + "," + margin.top + ")scale(" + 1 + ")");
                // Update the zoomObj
                zoomObj.scale(1);
                zoomObj.translate([0,0]);
            }

            function update() {
                // Declare the nodes
                let nodes = tree.nodes(scope.treeData),
                    links = tree.links(nodes);
                let node = svgGroup.selectAll("g.node")
                    .data(nodes, function(d) {
                        d.y = d.depth * 180;
                        return d.id || (d.id = ++i);
                    });

                let nodeEnter = node.enter().append("g")
                    .attr("class", "node")
                    .attr("id", function(d){return "node-" + d.id;})
                    .attr("parent", function(d){return d.parent ? d.parent.id : null;})
                    .attr("transform", function(d) { return "translate(" + d.y + "," + d.x + ")"; });

                nodeEnter.each(function(d) {
                    let thisNode = d3.select(this);
                    if(d.isStartNode) {
                        thisNode.append("rect")
                            .attr("width", rootW)
                            .attr("height", rootH)
                            .attr("y", 10)
                            .attr("rx", 5)
                            .attr("ry", 5)
                            .attr("fill", "#5cb85c")
                            .attr("class", "WorkflowChart-rootNode")
                            .call(add_node);
                        thisNode.append("text")
                            .attr("x", 13)
                            .attr("y", 30)
                            .attr("dy", ".35em")
                            .attr("class", "WorkflowChart-startText")
                            .text(function () { return "START"; })
                            .attr("display", function() { return scope.mode === 'details' ? 'none' : null;})
                            .call(add_node);
                    }
                    else {
                        thisNode.append("rect")
                            .attr("width", nodeW)
                            .attr("height", nodeH)
                            .attr("rx", 5)
                            .attr("ry", 5)
                            .attr('stroke', function(d) {
                                if(d.edgeType) {
                                    if(d.edgeType === "failure") {
                                        return "#d9534f";
                                    }
                                    else if(d.edgeType === "success") {
                                        return "#5cb85c";
                                    }
                                    else if(d.edgeType === "always"){
                                        return "#337ab7";
                                    }
                                }
                                else {
                                    return "#D7D7D7";
                                }
                            })
                            .attr('stroke-width', "2px")
                            .attr("class", function(d) {
                                return d.placeholder ? "rect placeholder" : "rect";
                            });

                        thisNode.append("path")
                            .attr("d", rounded_rect(1, 0, 5, nodeH, 5, 1, 0, 1, 0))
                            .attr("class", "WorkflowChart-activeNode")
                            .style("display", function(d) { return d.isActiveEdit ? null : "none"; });

                        thisNode.append("text")
<<<<<<< HEAD
                            .attr("x", function(d){ return (scope.mode === 'details' && d.job && d.job.jobStatus) ? 20 : nodeW / 2; })
                            .attr("y", function(d){ return (scope.mode === 'details' && d.job && d.job.jobStatus) ? 10 : nodeH / 2; })
=======
                            .attr("x", function(d){ return (scope.mode === 'details' && d.job && d.job.status) ? 20 : rectW / 2; })
                            .attr("y", function(d){ return (scope.mode === 'details' && d.job && d.job.status) ? 10 : rectH / 2; })
>>>>>>> 0ff5c06b
                            .attr("dy", ".35em")
                            .attr("text-anchor", function(d){ return (scope.mode === 'details' && d.job && d.job.status) ? "inherit" : "middle"; })
                            .attr("class", "WorkflowChart-defaultText WorkflowChart-nameText")
                            .text(function (d) {
                                return (d.unifiedJobTemplate && d.unifiedJobTemplate.name) ? d.unifiedJobTemplate.name : "";
                            }).each(wrap);

                        thisNode.append("foreignObject")
                             .attr("x", 43)
                             .attr("y", 45)
                             .style("font-size","0.7em")
                             .attr("class", "WorkflowChart-conflictText")
                             .html(function () {
                                 return "<span class=\"WorkflowChart-conflictIcon\">\uf06a</span><span> EDGE CONFLICT</span>";
                             })
                             .style("display", function(d) { return (d.edgeConflict && !d.placeholder) ? null : "none"; });

                        thisNode.append("foreignObject")
                            .attr("x", 17)
                            .attr("y", 22)
                            .attr("dy", ".35em")
                            .attr("text-anchor", "middle")
                            .attr("class", "WorkflowChart-defaultText WorkflowChart-incompleteText")
                            .html(function () {
                                return "<span class=\"WorkflowChart-incompleteIcon\">\uf06a</span><span> INCOMPLETE</span>";
                            })
                            .style("display", function(d) { return d.unifiedJobTemplate || d.placeholder ? "none" : null; });

                        thisNode.append("circle")
                            .attr("cy", nodeH)
                            .attr("r", 10)
                            .attr("class", "WorkflowChart-nodeTypeCircle")
                            .style("display", function(d) { return d.unifiedJobTemplate && (d.unifiedJobTemplate.type === "project" || d.unifiedJobTemplate.unified_job_type === "project_update" || d.unifiedJobTemplate.type === "inventory_source" || d.unifiedJobTemplate.unified_job_type === "inventory_update") ? null : "none"; });

                        thisNode.append("text")
                            .attr("y", nodeH)
                            .attr("dy", ".35em")
                            .attr("text-anchor", "middle")
                            .attr("class", "WorkflowChart-nodeTypeLetter")
                            .text(function (d) {
                                return (d.unifiedJobTemplate && (d.unifiedJobTemplate.type === "project" || d.unifiedJobTemplate.unified_job_type === "project_update")) ? "P" : (d.unifiedJobTemplate && (d.unifiedJobTemplate.type === "inventory_source" || d.unifiedJobTemplate.unified_job_type === "inventory_update") ? "I" : "");
                            })
                            .style("display", function(d) { return d.unifiedJobTemplate && (d.unifiedJobTemplate.type === "project" || d.unifiedJobTemplate.unified_job_type === "project_update" || d.unifiedJobTemplate.type === "inventory_source" || d.unifiedJobTemplate.unified_job_type === "inventory_update") ? null : "none"; });

                        thisNode.append("rect")
                            .attr("width", nodeW)
                            .attr("height", nodeH)
                            .attr("class", "transparentRect")
                            .call(edit_node)
                            .on("mouseover", function(d) {
                                if(!d.isStartNode) {
                                    d3.select("#node-" + d.id)
                                        .classed("hovering", true);
                                }
                            })
                            .on("mouseout", function(d){
                                if(!d.isStartNode) {
                                    d3.select("#node-" + d.id)
                                        .classed("hovering", false);
                                }
                            });
                        thisNode.append("text")
                            .attr("x", nodeW - 50)
                            .attr("y", nodeH - 10)
                            .attr("dy", ".35em")
                            .attr("class", "WorkflowChart-detailsLink")
                            .style("display", function(d){ return d.job && d.job.status && d.job.id ? null : "none"; })
                            .text(function () {
                                return "DETAILS";
                            })
                            .call(details);
                        thisNode.append("circle")
                            .attr("id", function(d){return "node-" + d.id + "-add";})
                            .attr("cx", nodeW)
                            .attr("r", 10)
                            .attr("class", "addCircle nodeCircle")
                            .style("display", function(d) { return d.placeholder || scope.canAddWorkflowJobTemplate === false ? "none" : null; })
                            .call(add_node)
                            .on("mouseover", function(d) {
                                d3.select("#node-" + d.id)
                                    .classed("hovering", true);
                                d3.select("#node-" + d.id + "-add")
                                    .classed("addHovering", true);
                            })
                            .on("mouseout", function(d){
                                d3.select("#node-" + d.id)
                                    .classed("hovering", false);
                                d3.select("#node-" + d.id + "-add")
                                    .classed("addHovering", false);
                            });
                        thisNode.append("path")
                            .attr("class", "nodeAddCross WorkflowChart-hoverPath")
                            .style("fill", "white")
                            .attr("transform", function() { return "translate(" + nodeW + "," + 0 + ")"; })
                            .attr("d", d3.svg.symbol()
                                .size(60)
                                .type("cross")
                            )
                            .style("display", function(d) { return d.placeholder || scope.canAddWorkflowJobTemplate === false ? "none" : null; })
                            .call(add_node)
                            .on("mouseover", function(d) {
                                d3.select("#node-" + d.id)
                                    .classed("hovering", true);
                                d3.select("#node-" + d.id + "-add")
                                    .classed("addHovering", true);
                            })
                            .on("mouseout", function(d){
                                d3.select("#node-" + d.id)
                                    .classed("hovering", false);
                                d3.select("#node-" + d.id + "-add")
                                    .classed("addHovering", false);
                            });
                        thisNode.append("circle")
                            .attr("id", function(d){return "node-" + d.id + "-remove";})
                            .attr("cx", nodeW)
                            .attr("cy", nodeH)
                            .attr("r", 10)
                            .attr("class", "removeCircle")
                            .style("display", function(d) { return (d.canDelete === false || d.placeholder || scope.canAddWorkflowJobTemplate === false) ? "none" : null; })
                            .call(remove_node)
                            .on("mouseover", function(d) {
                                d3.select("#node-" + d.id)
                                    .classed("hovering", true);
                                d3.select("#node-" + d.id + "-remove")
                                    .classed("removeHovering", true);
                            })
                            .on("mouseout", function(d){
                                d3.select("#node-" + d.id)
                                    .classed("hovering", false);
                                d3.select("#node-" + d.id + "-remove")
                                    .classed("removeHovering", false);
                            });
                        thisNode.append("path")
                            .attr("class", "nodeRemoveCross WorkflowChart-hoverPath")
                            .style("fill", "white")
                            .attr("transform", function() { return "translate(" + nodeW + "," + nodeH + ") rotate(-45)"; })
                            .attr("d", d3.svg.symbol()
                                .size(60)
                                .type("cross")
                            )
                            .style("display", function(d) { return (d.canDelete === false || d.placeholder || scope.canAddWorkflowJobTemplate === false) ? "none" : null; })
                            .call(remove_node)
                            .on("mouseover", function(d) {
                                d3.select("#node-" + d.id)
                                    .classed("hovering", true);
                                d3.select("#node-" + d.id + "-remove")
                                    .classed("removeHovering", true);
                            })
                            .on("mouseout", function(d){
                                d3.select("#node-" + d.id)
                                    .classed("hovering", false);
                                d3.select("#node-" + d.id + "-remove")
                                    .classed("removeHovering", false);
                            });

                        thisNode.append("circle")
                            .attr("class", function(d) {

                                let statusClass = "WorkflowChart-nodeStatus ";

                                if(d.job){
                                    switch(d.job.status) {
                                        case "pending":
                                            statusClass = "workflowChart-nodeStatus--running";
                                            break;
                                        case "waiting":
                                            statusClass = "workflowChart-nodeStatus--running";
                                            break;
                                        case "running":
                                            statusClass = "workflowChart-nodeStatus--running";
                                            break;
                                        case "successful":
                                            statusClass = "workflowChart-nodeStatus--success";
                                            break;
                                        case "failed":
                                            statusClass = "workflowChart-nodeStatus--failed";
                                            break;
                                        case "error":
                                            statusClass = "workflowChart-nodeStatus--failed";
                                            break;
                                    }
                                }

                                return statusClass;
                            })
                            .style("display", function(d) { return d.job && d.job.status ? null : "none"; })
                            .attr("cy", 10)
                            .attr("cx", 10)
                            .attr("r", 6);

                        thisNode.append("foreignObject")
                             .attr("x", 5)
                             .attr("y", 43)
                             .style("font-size","0.7em")
                             .attr("class", "WorkflowChart-elapsed")
                             .html(function (d) {
                                 if(d.job && d.job.elapsed) {
                                     let elapsedMs = d.job.elapsed * 1000;
                                     let elapsedMoment = moment.duration(elapsedMs);
                                     let paddedElapsedMoment = Math.floor(elapsedMoment.asHours()) < 10 ? "0" + Math.floor(elapsedMoment.asHours()) : Math.floor(elapsedMoment.asHours());
                                     let elapsedString = paddedElapsedMoment + moment.utc(elapsedMs).format(":mm:ss");
                                     return "<div class=\"WorkflowChart-elapsedHolder\"><span>" + elapsedString + "</span></div>";
                                 }
                                 else {
                                     return "";
                                 }
                             })
                             .style("display", function(d) { return (d.job && d.job.elapsed) ? null : "none"; });
                    }
                });

                node.exit().remove();

                let link = svgGroup.selectAll("g.link")
                    .data(links, function(d) {
                        return d.source.id + "-" + d.target.id;
                    });

                let linkEnter = link.enter().append("g")
                     .attr("class", "link")
                     .attr("id", function(d){return "link-" + d.source.id + "-" + d.target.id;});

                // Add entering links in the parent’s old position.
                linkEnter.insert("path", "g")
                         .attr("class", function(d) {
                             return (d.source.placeholder || d.target.placeholder) ? "linkPath placeholder" : "linkPath";
                         })
                         .attr("d", lineData)
                         .attr('stroke', function(d) {
                             if(d.target.edgeType) {
                                 if(d.target.edgeType === "failure") {
                                     return "#d9534f";
                                 }
                                 else if(d.target.edgeType === "success") {
                                     return "#5cb85c";
                                 }
                                 else if(d.target.edgeType === "always"){
                                     return "#337ab7";
                                 }
                             }
                             else {
                                 return "#D7D7D7";
                             }
                         });

                linkEnter.append("circle")
                     .attr("id", function(d){return "link-" + d.source.id + "-" + d.target.id + "-add";})
                     .attr("cx", function(d) {
                         return (d.source.isStartNode) ? (d.target.y + d.source.y + rootW) / 2 : (d.target.y + d.source.y + nodeW) / 2;
                     })
                     .attr("cy", function(d) {
                         return (d.source.isStartNode) ? ((d.target.x + 10 + rootH/2) + (d.source.x + nodeH/2)) / 2 : (d.target.x + d.source.x + nodeH) / 2;
                     })
                     .attr("r", 10)
                     .attr("class", "addCircle linkCircle")
                     .style("display", function(d) { return (d.source.placeholder || d.target.placeholder || scope.canAddWorkflowJobTemplate === false) ? "none" : null; })
                     .call(add_node_between)
                     .on("mouseover", function(d) {
                         d3.select("#link-" + d.source.id + "-" + d.target.id)
                             .classed("hovering", true);
                         d3.select("#link-" + d.source.id + "-" + d.target.id + "-add")
                             .classed("addHovering", true);
                     })
                     .on("mouseout", function(d){
                         d3.select("#link-" + d.source.id + "-" + d.target.id)
                             .classed("hovering", false);
                         d3.select("#link-" + d.source.id + "-" + d.target.id + "-add")
                             .classed("addHovering", false);
                     });

                linkEnter.append("path")
                     .attr("class", "linkCross")
                     .style("fill", "white")
                     .attr("transform", function(d) {
                         let translate;
                         if(d.source.isStartNode) {
                             translate = "translate(" + (d.target.y + d.source.y + rootW) / 2 + "," + ((d.target.x + 10 + rootH/2) + (d.source.x + nodeH/2)) / 2 + ")";
                         }
                         else {
                             translate = "translate(" + (d.target.y + d.source.y + nodeW) / 2 + "," + (d.target.x + d.source.x + nodeH) / 2 + ")";
                         }
                         return translate;
                     })
                     .attr("d", d3.svg.symbol()
                         .size(60)
                         .type("cross")
                     )
                     .style("display", function(d) { return (d.source.placeholder || d.target.placeholder || scope.canAddWorkflowJobTemplate === false) ? "none" : null; })
                     .call(add_node_between)
                     .on("mouseover", function(d) {
                         d3.select("#link-" + d.source.id + "-" + d.target.id)
                             .classed("hovering", true);
                         d3.select("#link-" + d.source.id + "-" + d.target.id + "-add")
                             .classed("addHovering", true);
                     })
                     .on("mouseout", function(d){
                         d3.select("#link-" + d.source.id + "-" + d.target.id)
                             .classed("hovering", false);
                         d3.select("#link-" + d.source.id + "-" + d.target.id + "-add")
                             .classed("addHovering", false);
                     });

                link.exit().remove();

                // Transition nodes and links to their new positions.
                let t = baseSvg.transition();

                t.selectAll(".nodeCircle")
                    .style("display", function(d) { return d.placeholder || scope.canAddWorkflowJobTemplate === false ? "none" : null; });

                t.selectAll(".nodeAddCross")
                    .style("display", function(d) { return d.placeholder || scope.canAddWorkflowJobTemplate === false ? "none" : null; });

                t.selectAll(".removeCircle")
                    .style("display", function(d) { return (d.canDelete === false || d.placeholder || scope.canAddWorkflowJobTemplate === false) ? "none" : null; });

                t.selectAll(".nodeRemoveCross")
                    .style("display", function(d) { return (d.canDelete === false || d.placeholder || scope.canAddWorkflowJobTemplate === false) ? "none" : null; });

                t.selectAll(".linkPath")
                        .attr("class", function(d) {
                            return (d.source.placeholder || d.target.placeholder) ? "linkPath placeholder" : "linkPath";
                        })
                        .attr("d", lineData)
                        .attr('stroke', function(d) {
                            if(d.target.edgeType) {
                                if(d.target.edgeType === "failure") {
                                    return "#d9534f";
                                }
                                else if(d.target.edgeType === "success") {
                                    return "#5cb85c";
                                }
                                else if(d.target.edgeType === "always"){
                                    return "#337ab7";
                                }
                            }
                            else {
                                return "#D7D7D7";
                            }
                        });

                t.selectAll(".linkCircle")
                    .style("display", function(d) { return (d.source.placeholder || d.target.placeholder || scope.canAddWorkflowJobTemplate === false) ? "none" : null; })
                    .attr("cx", function(d) {
                        return (d.source.isStartNode) ? (d.target.y + d.source.y + rootW) / 2 : (d.target.y + d.source.y + nodeW) / 2;
                    })
                    .attr("cy", function(d) {
                        return (d.source.isStartNode) ? ((d.target.x + 10 + rootH/2) + (d.source.x + nodeH/2)) / 2 : (d.target.x + d.source.x + nodeH) / 2;
                    });

                t.selectAll(".linkCross")
                    .style("display", function(d) { return (d.source.placeholder || d.target.placeholder || scope.canAddWorkflowJobTemplate === false) ? "none" : null; })
                    .attr("transform", function(d) {
                        let translate;
                        if(d.source.isStartNode) {
                            translate = "translate(" + (d.target.y + d.source.y + rootW) / 2 + "," + ((d.target.x + 10 + rootH/2) + (d.source.x + nodeH/2)) / 2 + ")";
                        }
                        else {
                            translate = "translate(" + (d.target.y + d.source.y + nodeW) / 2 + "," + (d.target.x + d.source.x + nodeH) / 2 + ")";
                        }
                        return translate;
                    });

                t.selectAll(".rect")
                    .attr('stroke', function(d) {
                        if(d.edgeType) {
                            if(d.edgeType === "failure") {
                                return "#d9534f";
                            }
                            else if(d.edgeType === "success") {
                                return "#5cb85c";
                            }
                            else if(d.edgeType === "always"){
                                return "#337ab7";
                            }
                        }
                        else {
                            return "#D7D7D7";
                        }
                     })
                    .attr("class", function(d) {
                        return d.placeholder ? "rect placeholder" : "rect";
                    });

                t.selectAll(".node")
                    .attr("parent", function(d){return d.parent ? d.parent.id : null;})
                    .attr("transform", function(d) {d.px = d.x; d.py = d.y; return "translate(" + d.y + "," + d.x + ")"; });

                t.selectAll(".WorkflowChart-nodeTypeCircle")
                    .style("display", function(d) { return d.unifiedJobTemplate && (d.unifiedJobTemplate.type === "project" || d.unifiedJobTemplate.unified_job_type === "project_update" || d.unifiedJobTemplate.type === "inventory_source" || d.unifiedJobTemplate.unified_job_type === "inventory_update" ) ? null : "none"; });

                t.selectAll(".WorkflowChart-nodeTypeLetter")
                    .text(function (d) {
                        return (d.unifiedJobTemplate && (d.unifiedJobTemplate.type === "project" || d.unifiedJobTemplate.unified_job_type === "project_update")) ? "P" : (d.unifiedJobTemplate && (d.unifiedJobTemplate.type === "inventory_source" || d.unifiedJobTemplate.unified_job_type === "inventory_update") ? "I" : "");
                    })
                    .style("display", function(d) { return d.unifiedJobTemplate && (d.unifiedJobTemplate.type === "project" || d.unifiedJobTemplate.unified_job_type === "project_update" || d.unifiedJobTemplate.type === "inventory_source" || d.unifiedJobTemplate.unified_job_type === "inventory_update") ? null : "none"; });

                t.selectAll(".WorkflowChart-nodeStatus")
                    .attr("class", function(d) {

                        let statusClass = "WorkflowChart-nodeStatus ";

                        if(d.job){
                            switch(d.job.status) {
                                case "pending":
                                    statusClass += "workflowChart-nodeStatus--running";
                                    break;
                                case "waiting":
                                    statusClass += "workflowChart-nodeStatus--running";
                                    break;
                                case "running":
                                    statusClass += "workflowChart-nodeStatus--running";
                                    break;
                                case "successful":
                                    statusClass += "workflowChart-nodeStatus--success";
                                    break;
                                case "failed":
                                    statusClass += "workflowChart-nodeStatus--failed";
                                    break;
                                case "error":
                                    statusClass = "workflowChart-nodeStatus--failed";
                                    break;
                            }
                        }

                        return statusClass;
                    })
                    .style("display", function(d) { return d.job && d.job.status ? null : "none"; })
                    .transition()
                    .duration(0)
                    .attr("r", 6)
                    .each(function(d) {
                        if(d.job && d.job.status && (d.job.status === "pending" || d.job.status === "waiting" || d.job.status === "running")) {
                            // Pulse the circle
                            var circle = d3.select(this);
                			(function repeat() {
                				circle = circle.transition()
                					.duration(2000)
                					.attr("r", 6)
                					.transition()
                					.duration(2000)
                					.attr("r", 0)
                					.ease('sine')
                					.each("end", repeat);
                			})();
                        }
                    });

                t.selectAll(".WorkflowChart-nameText")
<<<<<<< HEAD
                    .attr("x", function(d){ return (scope.mode === 'details' && d.job && d.job.jobStatus) ? 20 : nodeW / 2; })
                    .attr("y", function(d){ return (scope.mode === 'details' && d.job && d.job.jobStatus) ? 10 : nodeH / 2; })
                    .attr("text-anchor", function(d){ return (scope.mode === 'details' && d.job && d.job.jobStatus) ? "inherit" : "middle"; })
=======
                    .attr("x", function(d){ return (scope.mode === 'details' && d.job && d.job.status) ? 20 : rectW / 2; })
                    .attr("y", function(d){ return (scope.mode === 'details' && d.job && d.job.status) ? 10 : rectH / 2; })
                    .attr("text-anchor", function(d){ return (scope.mode === 'details' && d.job && d.job.status) ? "inherit" : "middle"; })
>>>>>>> 0ff5c06b
                    .text(function (d) {
                        return (d.unifiedJobTemplate && d.unifiedJobTemplate.name) ? wrap(d.unifiedJobTemplate.name) : "";
                    });

                t.selectAll(".WorkflowChart-detailsLink")
                    .style("display", function(d){ return d.job && d.job.status && d.job.id ? null : "none"; });

                t.selectAll(".WorkflowChart-incompleteText")
                    .style("display", function(d){ return d.unifiedJobTemplate || d.placeholder ? "none" : null; });

                t.selectAll(".WorkflowChart-conflictText")
                    .style("display", function(d) { return (d.edgeConflict && !d.placeholder) ? null : "none"; });

                t.selectAll(".WorkflowChart-activeNode")
                    .style("display", function(d) { return d.isActiveEdit ? null : "none"; });

                t.selectAll(".WorkflowChart-elapsed")
                    .style("display", function(d) { return (d.job && d.job.elapsed) ? null : "none"; });

            }

            function add_node() {
                this.on("click", function(d) {
                    if(scope.canAddWorkflowJobTemplate !== false) {
                        scope.addNode({
                            parent: d,
                            betweenTwoNodes: false
                        });
                    }
                });
            }

            function add_node_between() {
                this.on("click", function(d) {
                    if(scope.canAddWorkflowJobTemplate !== false) {
                        scope.addNode({
                            parent: d,
                            betweenTwoNodes: true
                        });
                    }
                });
            }

            function remove_node() {
                this.on("click", function(d) {
                    if(scope.canAddWorkflowJobTemplate !== false) {
                        scope.deleteNode({
                            nodeToDelete: d
                        });
                    }
                });
            }

            function edit_node() {
                this.on("click", function(d) {
                    if(d.canEdit){
                        scope.editNode({
                            nodeToEdit: d
                        });
                    }
                });
            }

            function details() {
                this.on("mouseover", function() {
                    d3.select(this).style("text-decoration", "underline");
                });
                this.on("mouseout", function() {
                    d3.select(this).style("text-decoration", null);
                });
                this.on("click", function(d) {
                    if(d.job.id && d.unifiedJobTemplate) {
                        if(d.unifiedJobTemplate.unified_job_type === 'job') {
                            $state.go('jobDetail', {id: d.job.id});
                        }
                        else if(d.unifiedJobTemplate.unified_job_type === 'inventory_update') {
                            $state.go('inventorySyncStdout', {id: d.job.id});
                        }
                        else if(d.unifiedJobTemplate.unified_job_type === 'project_update') {
                            $state.go('scmUpdateStdout', {id: d.job.id});
                        }
                    }
                });
            }

            scope.$watch('canAddWorkflowJobTemplate', function() {
                // Redraw the graph if permissions change
                update();
            });

            scope.$on('refreshWorkflowChart', function(){
                update();
            });

            scope.$on('panWorkflowChart', function(evt, params) {
                manualPan(params.direction);
            });

            scope.$on('resetWorkflowChart', function(){
                resetZoomAndPan();
            });

            scope.$on('zoomWorkflowChart', function(evt, params) {
                manualZoom(params.zoom);
            });

        }
    };
}];<|MERGE_RESOLUTION|>--- conflicted
+++ resolved
@@ -226,13 +226,8 @@
                             .style("display", function(d) { return d.isActiveEdit ? null : "none"; });
 
                         thisNode.append("text")
-<<<<<<< HEAD
-                            .attr("x", function(d){ return (scope.mode === 'details' && d.job && d.job.jobStatus) ? 20 : nodeW / 2; })
-                            .attr("y", function(d){ return (scope.mode === 'details' && d.job && d.job.jobStatus) ? 10 : nodeH / 2; })
-=======
-                            .attr("x", function(d){ return (scope.mode === 'details' && d.job && d.job.status) ? 20 : rectW / 2; })
-                            .attr("y", function(d){ return (scope.mode === 'details' && d.job && d.job.status) ? 10 : rectH / 2; })
->>>>>>> 0ff5c06b
+                            .attr("x", function(d){ return (scope.mode === 'details' && d.job && d.job.status) ? 20 : nodeW / 2; })
+                            .attr("y", function(d){ return (scope.mode === 'details' && d.job && d.job.status) ? 10 : nodeH / 2; })
                             .attr("dy", ".35em")
                             .attr("text-anchor", function(d){ return (scope.mode === 'details' && d.job && d.job.status) ? "inherit" : "middle"; })
                             .attr("class", "WorkflowChart-defaultText WorkflowChart-nameText")
@@ -682,15 +677,9 @@
                     });
 
                 t.selectAll(".WorkflowChart-nameText")
-<<<<<<< HEAD
-                    .attr("x", function(d){ return (scope.mode === 'details' && d.job && d.job.jobStatus) ? 20 : nodeW / 2; })
-                    .attr("y", function(d){ return (scope.mode === 'details' && d.job && d.job.jobStatus) ? 10 : nodeH / 2; })
-                    .attr("text-anchor", function(d){ return (scope.mode === 'details' && d.job && d.job.jobStatus) ? "inherit" : "middle"; })
-=======
-                    .attr("x", function(d){ return (scope.mode === 'details' && d.job && d.job.status) ? 20 : rectW / 2; })
-                    .attr("y", function(d){ return (scope.mode === 'details' && d.job && d.job.status) ? 10 : rectH / 2; })
+                    .attr("x", function(d){ return (scope.mode === 'details' && d.job && d.job.status) ? 20 : nodeW / 2; })
+                    .attr("y", function(d){ return (scope.mode === 'details' && d.job && d.job.status) ? 10 : nodeH / 2; })
                     .attr("text-anchor", function(d){ return (scope.mode === 'details' && d.job && d.job.status) ? "inherit" : "middle"; })
->>>>>>> 0ff5c06b
                     .text(function (d) {
                         return (d.unifiedJobTemplate && d.unifiedJobTemplate.name) ? wrap(d.unifiedJobTemplate.name) : "";
                     });
