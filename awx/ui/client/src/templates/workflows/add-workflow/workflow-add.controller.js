--- conflicted
+++ resolved
@@ -6,28 +6,11 @@
 
 export default [
     '$scope', 'WorkflowForm', 'GenerateForm', 'Alert', 'ProcessErrors',
-<<<<<<< HEAD
-    'ClearScope', 'Wait', '$state', 'CreateSelect2', 'TemplatesService',
+    'Wait', '$state', 'CreateSelect2', 'TemplatesService',
     'ToJSON', 'ParseTypeChange', '$q', 'Rest', 'GetBasePath', 'availableLabels',
     function($scope, WorkflowForm, GenerateForm, Alert, ProcessErrors,
-    ClearScope, Wait, $state, CreateSelect2, TemplatesService, ToJSON,
+    Wait, $state, CreateSelect2, TemplatesService, ToJSON,
     ParseTypeChange, $q, Rest, GetBasePath, availableLabels) {
-=======
-    'Wait', '$state', 'CreateSelect2', 'TemplatesService',
-    'ToJSON', 'ParseTypeChange', '$q', 'Rest', 'GetBasePath',
-    function($scope, WorkflowForm, GenerateForm, Alert, ProcessErrors,
-    Wait, $state, CreateSelect2, TemplatesService, ToJSON,
-    ParseTypeChange, $q, Rest, GetBasePath) {
-
-         Rest.setUrl(GetBasePath('workflow_job_templates'));
-         Rest.options()
-             .success(function(data) {
-                 if (!data.actions.POST) {
-                     $state.go("^");
-                     Alert('Permission Error', 'You do not have permission to add a workflow job template.', 'alert-info');
-                 }
-             });
->>>>>>> aaff0052
 
          // Inject dynamic view
          let form = WorkflowForm(),
