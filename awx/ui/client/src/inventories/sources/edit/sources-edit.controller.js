--- conflicted
+++ resolved
@@ -5,34 +5,20 @@
  *************************************************/
 
 export default ['$state', '$stateParams', '$scope', 'ParseVariableString',
-<<<<<<< HEAD
-    'rbacUiControlService', 'ToJSON', 'ParseTypeChange', 'GetChoices', 'GetBasePath', 'CreateSelect2', 'GetSourceTypeOptions',
-    'inventorySourceData', 'SourcesService', 'inventoryData', 'Empty', 'Wait', 'Rest', 'Alert', 'ProcessErrors',
-    function($state, $stateParams, $scope, ParseVariableString,
-        rbacUiControlService, ToJSON,ParseTypeChange, GetChoices, GetBasePath, CreateSelect2, GetSourceTypeOptions,
-        inventorySourceData, SourcesService, inventoryData, Empty, Wait, Rest, Alert, ProcessErrors) {
-=======
     'rbacUiControlService', 'ToJSON', 'ParseTypeChange', 'GroupManageService',
     'GetChoices', 'GetBasePath', 'CreateSelect2', 'GetSourceTypeOptions',
-    'inventorySourceData', 'SourcesService', 'inventoryData', 'canAdd',
+    'inventorySourceData', 'SourcesService', 'inventoryData', 'canAdd', 'Empty',
+    'Wait', 'Rest', 'Alert', 'ProcessErrors',
     function($state, $stateParams, $scope, ParseVariableString,
         rbacUiControlService, ToJSON,ParseTypeChange, GroupManageService,
         GetChoices, GetBasePath, CreateSelect2, GetSourceTypeOptions,
-        inventorySourceData, SourcesService, inventoryData, canAdd) {
->>>>>>> e8573179
+        inventorySourceData, SourcesService, inventoryData, canAdd, Empty,
+        Wait, Rest, Alert, ProcessErrors) {
 
         init();
 
         function init() {
-<<<<<<< HEAD
-            rbacUiControlService.canAdd(GetBasePath('inventory') + $stateParams.inventory_id + "/inventory_sources")
-                .then(function(canAdd) {
-                $scope.canAdd = canAdd;
-            });
-
-=======
             $scope.canAdd = canAdd;
->>>>>>> e8573179
             // instantiate expected $scope values from inventorySourceData
             _.assign($scope,
                 {credential: inventorySourceData.credential},
