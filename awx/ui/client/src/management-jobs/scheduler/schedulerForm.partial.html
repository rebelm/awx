--- conflicted
+++ resolved
@@ -559,12 +559,6 @@
                             <div class="error survey_error" ng-show="scheduler_form.granularity_keep_amount.$error.awMax">Please enter a number smaller than 9999.</div>
                             <select id="granularity_keep_unit" name="granularity_keep_unit" ng-model="granularity_keep_unit" ng-options="type.label for type in granularity_keep_unit_choices track by type.value" ng-required="true" class="form-control input-sm MakeSelect2"></select>
                         </div>
-<<<<<<< HEAD
-                        <div class="col-md-6 inputSpacer">
-                            <select id="granularity_keep_unit" name="granularity_keep_unit" ng-model="granularity_keep_unit" ng-options="type.label for type in granularity_keep_unit_choices track by type.value" ng-required="true" class="form-control input-sm"></select>
-                        </div>
-=======
->>>>>>> 79a74760
                     </div>
                 <!-- end management job fields     -->
                 </form>
