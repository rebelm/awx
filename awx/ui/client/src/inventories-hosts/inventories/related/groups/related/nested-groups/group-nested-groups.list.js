/*************************************************
 * Copyright (c) 2017  Ansible, Inc.
 *
 * All Rights Reserved
 *************************************************/

 export default ['i18n', function(i18n) {
     return {
        name: 'nested_groups',
        iterator: 'nested_group',
        editTitle: '{{ inventory.name }}',
        well: true,
        wellOverride: true,
        index: false,
        hover: true,
        multiSelect: true,
        trackBy: 'nested_group.id',
        basePath:  'api/v2/inventories/{{$stateParams.inventory_id}}/root_groups/',

        fields: {
            failed_hosts: {
                label: '',
                nosort: true,
                mode: 'all',
                iconOnly: true,
                awToolTip: "{{ nested_group.hosts_status_tip }}",
                dataPlacement: "top",
                icon: "{{ 'fa icon-job-' + nested_group.hosts_status_class }}",
                columnClass: 'status-column List-staticColumn--smallStatus'
            },
            name: {
                label: i18n._('Groups'),
                key: true,
                ngClick: "editGroup(nested_group.id)",
                columnClass: 'col-lg-6 col-md-6 col-sm-6 col-xs-6',
                class: 'InventoryManage-breakWord',
            }
        },

        actions: {
            refresh: {
                mode: 'all',
                awToolTip: i18n._("Refresh the page"),
                ngClick: "refreshGroups()",
                ngShow: "socketStatus == 'error'",
                actionClass: 'btn List-buttonDefault',
                buttonContent: i18n._('REFRESH')
            },
            launch: {
                mode: 'all',
                ngDisabled: '!groupsSelected',
                ngClick: 'setAdhocPattern()',
                awToolTip: i18n._("Select an inventory source by clicking the check box beside it. The inventory source can be a single group or host, a selection of multiple hosts, or a selection of multiple groups."),
                dataPlacement: 'top',
                actionClass: 'btn List-buttonDefault',
                buttonContent: i18n._('RUN COMMANDS'),
                showTipWhenDisabled: true,
                tooltipInnerClass: "Tooltip-wide",
                ngShow: 'canAdhoc'
                // TODO: set up a tip watcher and change text based on when
                // things are selected/not selected.  This is started and
                // commented out in the inventory controller within the watchers.
                // awToolTip: "{{ adhocButtonTipContents }}",
                // dataTipWatch: "adhocButtonTipContents"
            },
            add: {
                mode: 'all',
                type: 'buttonDropdown',
                awToolTip: i18n._("Add a group"),
                actionClass: 'btn List-buttonSubmit',
                buttonContent: '&#43; ' + i18n._('ADD'),
                ngShow: 'canAdd',
                dataPlacement: "top",
                options: [
                    {
                        optionContent: i18n._('Existing Group'),
                        optionSref: '.associate',
                        ngShow: 'canAdd'
                    },
                    {
                        optionContent: i18n._('New Group'),
                        optionSref: '.add',
                        ngShow: 'canAdd'
                    }
                ],
            }
        },

        fieldActions: {

            columnClass: 'col-lg-6 col-md-6 col-sm-6 col-xs-6 text-right',

<<<<<<< HEAD
            edit: {
                mode: 'all',
                ngClick: "editGroup(nested_group.id)",
                awToolTip: i18n._('Edit group'),
                dataPlacement: "top",
                ngShow: "nested_group.summary_fields.user_capabilities.edit"
            },
            view: {
                mode: 'all',
                ngClick: "editGroup(nested_group.id)",
                awToolTip: i18n._('View group'),
                dataPlacement: "top",
                ngShow: "!nested_group.summary_fields.user_capabilities.edit"
            },
            "delete": {
                mode: 'all',
                ngClick: "disassociateGroup(nested_group)",
                awToolTip: i18n._('Delete group'),
                dataPlacement: "top",
                ngShow: "nested_group.summary_fields.user_capabilities.delete"
            }
=======
        edit: {
            //label: 'Edit',
            mode: 'all',
            ngClick: "editGroup(nested_group.id)",
            awToolTip: 'Edit group',
            dataPlacement: "top",
            ngShow: "nested_group.summary_fields.user_capabilities.edit"
        },
        view: {
            //label: 'Edit',
            mode: 'all',
            ngClick: "editGroup(nested_group.id)",
            awToolTip: 'View group',
            dataPlacement: "top",
            ngShow: "!nested_group.summary_fields.user_capabilities.edit"
        },
        "delete": {
            //label: 'Delete',
            mode: 'all',
            ngClick: "disassociateGroup(nested_group)",
            awToolTip: 'Disassociate Group',
            dataPlacement: "top",
            ngShow: "nested_group.summary_fields.user_capabilities.delete"
>>>>>>> e04c4e30
        }
    };
}];<|MERGE_RESOLUTION|>--- conflicted
+++ resolved
@@ -90,7 +90,6 @@
 
             columnClass: 'col-lg-6 col-md-6 col-sm-6 col-xs-6 text-right',
 
-<<<<<<< HEAD
             edit: {
                 mode: 'all',
                 ngClick: "editGroup(nested_group.id)",
@@ -108,35 +107,10 @@
             "delete": {
                 mode: 'all',
                 ngClick: "disassociateGroup(nested_group)",
-                awToolTip: i18n._('Delete group'),
+                awToolTip: i18n._('Disassociate group'),
                 dataPlacement: "top",
                 ngShow: "nested_group.summary_fields.user_capabilities.delete"
             }
-=======
-        edit: {
-            //label: 'Edit',
-            mode: 'all',
-            ngClick: "editGroup(nested_group.id)",
-            awToolTip: 'Edit group',
-            dataPlacement: "top",
-            ngShow: "nested_group.summary_fields.user_capabilities.edit"
-        },
-        view: {
-            //label: 'Edit',
-            mode: 'all',
-            ngClick: "editGroup(nested_group.id)",
-            awToolTip: 'View group',
-            dataPlacement: "top",
-            ngShow: "!nested_group.summary_fields.user_capabilities.edit"
-        },
-        "delete": {
-            //label: 'Delete',
-            mode: 'all',
-            ngClick: "disassociateGroup(nested_group)",
-            awToolTip: 'Disassociate Group',
-            dataPlacement: "top",
-            ngShow: "nested_group.summary_fields.user_capabilities.delete"
->>>>>>> e04c4e30
         }
     };
 }];