/*************************************************
 * Copyright (c) 2016 Ansible, Inc.
 *
 * All Rights Reserved
 *************************************************/


export default ['$stateParams', '$scope', '$rootScope', '$location',
<<<<<<< HEAD
    '$log', '$compile', 'Rest', 'OrganizationList', 'Alert', 'Prompt', 'ClearScope',
    'ProcessErrors', 'GetBasePath', 'Wait', '$state', 'rbacUiControlService', '$filter', 'Dataset',
    function($stateParams, $scope, $rootScope, $location,
        $log, $compile, Rest, OrganizationList, Alert, Prompt, ClearScope,
        ProcessErrors, GetBasePath, Wait, $state, rbacUiControlService, $filter, Dataset) {

=======
    '$log', '$compile', 'Rest', 'PaginateInit',
    'SearchInit', 'OrganizationList', 'Alert', 'Prompt', 'ClearScope',
    'ProcessErrors', 'GetBasePath', 'Wait',
    '$state', 'generateList', '$filter',
    function($stateParams, $scope, $rootScope, $location,
        $log, $compile, Rest, PaginateInit,
        SearchInit, OrganizationList, Alert, Prompt, ClearScope,
        ProcessErrors, GetBasePath, Wait,
        $state, generateList, $filter) {
>>>>>>> 7b68dc6d

        ClearScope();

        var defaultUrl = GetBasePath('organizations'),
            list = OrganizationList;

        init();

        function init() {
            $scope.canAdd = false;

            rbacUiControlService.canAdd("organizations")
                .then(function(canAdd) {
                    $scope.canAdd = canAdd;
                });
            $scope.orgCount = Dataset.data.count;

            // search init
            $scope.list = list;
            $scope[`${list.iterator}_dataset`] = Dataset.data;
            $scope[list.name] = $scope[`${list.iterator}_dataset`].results;

            $scope.orgCards = parseCardData($scope[list.name]);
            $rootScope.flashMessage = null;
        }

        function parseCardData(cards) {
            return cards.map(function(card) {
                var val = {},
                    url = '/#/organizations/' + card.id + '/';
                val.user_capabilities = card.summary_fields.user_capabilities;
                val.name = card.name;
                val.id = card.id;
                val.description = card.description || undefined;
                val.links = [];
                val.links.push({
                    href: url + 'users',
                    name: "USERS",
                    count: card.summary_fields.related_field_counts.users,
                    activeMode: 'users'
                });
                val.links.push({
                    href: url + 'teams',
                    name: "TEAMS",
                    count: card.summary_fields.related_field_counts.teams,
                    activeMode: 'teams'
                });
                val.links.push({
                    href: url + 'inventories',
                    name: "INVENTORIES",
                    count: card.summary_fields.related_field_counts.inventories,
                    activeMode: 'inventories'
                });
                val.links.push({
                    href: url + 'projects',
                    name: "PROJECTS",
                    count: card.summary_fields.related_field_counts.projects,
                    activeMode: 'projects'
                });
                val.links.push({
                    href: url + 'job_templates',
                    name: "JOB TEMPLATES",
                    count: card.summary_fields.related_field_counts.job_templates,
                    activeMode: 'job_templates'
                });
                val.links.push({
                    href: url + 'admins',
                    name: "ADMINS",
                    count: card.summary_fields.related_field_counts.admins,
                    activeMode: 'admins'
                });
                return val;
            });
<<<<<<< HEAD
=======
        };

        $scope.$on("ReloadOrgListView", function() {
            Rest.setUrl($scope.current_url);
            Rest.get()
                .success((data) => $scope.organizations = data.results)
                .error(function(data, status) {
                    ProcessErrors($scope, data, status, null, {
                        hdr: 'Error!',
                        msg: 'Call to ' + defaultUrl + ' failed. DELETE returned status: ' + status
                    });
            });
        });


        $scope.$watchCollection('organizations', function(value){
            $scope.orgCards = parseCardData(value);
        });

        if ($scope.removePostRefresh) {
            $scope.removePostRefresh();
>>>>>>> 7b68dc6d
        }

        $scope.$watchCollection(`${list.iterator}_dataset`, function(data) {
            $scope[list.name] = data.results;
            $scope.orgCards = parseCardData($scope[list.name]);
        });

        $scope.addOrganization = function() {
            $state.transitionTo('organizations.add');
        };

        $scope.editOrganization = function(id) {
            $state.transitionTo('organizations.edit', {
                organization_id: id
            });
        };

        $scope.deleteOrganization = function(id, name) {

            var action = function() {
                $('#prompt-modal').modal('hide');
                Wait('start');
                var url = defaultUrl + id + '/';
                Rest.setUrl(url);
                Rest.destroy()
                    .success(function() {
                        Wait('stop');
                        $state.reload('organizations');
                    })
                    .error(function(data, status) {
                        ProcessErrors($scope, data, status, null, {
                            hdr: 'Error!',
                            msg: 'Call to ' + url + ' failed. DELETE returned status: ' + status
                        });
                    });
            };

            Prompt({
                hdr: 'Delete',
                body: '<div class="Prompt-bodyQuery">Are you sure you want to delete the organization below?</div><div class="Prompt-bodyTarget">' + $filter('sanitize')(name) + '</div>',
                action: action,
                actionText: 'DELETE'
            });
        };
<<<<<<< HEAD
=======
        var init = function(){
            // Pagination depends on html appended by list generator
            view.inject(list, {
                id: 'organizations-list',
                scope: $scope,
                mode: 'edit'
            });
            // grab the pagination elements, move, destroy list generator elements
            $('#organization-pagination').appendTo('#OrgCards');
            $('#organizations tag-search').appendTo('.OrgCards-search');
            $('#organizations-list').remove();

            PaginateInit({
                scope: $scope,
                list: list,
                url: defaultUrl,
                pageSize: pageSize,
            });
            SearchInit({
                scope: $scope,
                list: list,
                url: defaultUrl,
                set: 'organizations'
            });

            $scope.list = list;
            $rootScope.flashMessage = null;

            $scope.search(list.iterator);
            var getOrgCount = function() {
                Rest.setUrl(defaultUrl);
                Rest.get()
                    .success(function(data) {
                        $scope.orgCount = data.count;
                    })
                    .error(function(data, status) {
                        ProcessErrors($scope, data, status, null, {
                            hdr: 'Error!',
                            msg: 'Call to ' + defaultUrl + ' failed. DELETE returned status: ' + status
                        });
                    });
            };
            getOrgCount();
        };
        init();
>>>>>>> 7b68dc6d
    }
];<|MERGE_RESOLUTION|>--- conflicted
+++ resolved
@@ -6,24 +6,11 @@
 
 
 export default ['$stateParams', '$scope', '$rootScope', '$location',
-<<<<<<< HEAD
     '$log', '$compile', 'Rest', 'OrganizationList', 'Alert', 'Prompt', 'ClearScope',
     'ProcessErrors', 'GetBasePath', 'Wait', '$state', 'rbacUiControlService', '$filter', 'Dataset',
     function($stateParams, $scope, $rootScope, $location,
         $log, $compile, Rest, OrganizationList, Alert, Prompt, ClearScope,
         ProcessErrors, GetBasePath, Wait, $state, rbacUiControlService, $filter, Dataset) {
-
-=======
-    '$log', '$compile', 'Rest', 'PaginateInit',
-    'SearchInit', 'OrganizationList', 'Alert', 'Prompt', 'ClearScope',
-    'ProcessErrors', 'GetBasePath', 'Wait',
-    '$state', 'generateList', '$filter',
-    function($stateParams, $scope, $rootScope, $location,
-        $log, $compile, Rest, PaginateInit,
-        SearchInit, OrganizationList, Alert, Prompt, ClearScope,
-        ProcessErrors, GetBasePath, Wait,
-        $state, generateList, $filter) {
->>>>>>> 7b68dc6d
 
         ClearScope();
 
@@ -97,8 +84,6 @@
                 });
                 return val;
             });
-<<<<<<< HEAD
-=======
         };
 
         $scope.$on("ReloadOrgListView", function() {
@@ -120,7 +105,6 @@
 
         if ($scope.removePostRefresh) {
             $scope.removePostRefresh();
->>>>>>> 7b68dc6d
         }
 
         $scope.$watchCollection(`${list.iterator}_dataset`, function(data) {
@@ -165,8 +149,6 @@
                 actionText: 'DELETE'
             });
         };
-<<<<<<< HEAD
-=======
         var init = function(){
             // Pagination depends on html appended by list generator
             view.inject(list, {
@@ -212,6 +194,5 @@
             getOrgCount();
         };
         init();
->>>>>>> 7b68dc6d
     }
 ];