# Copyright (c) 2015 Ansible, Inc.
# All Rights Reserved.

# Python
import codecs
from collections import OrderedDict
import ConfigParser
import cStringIO
import json
import logging
import os
import signal
import pipes
import re
import shutil
import stat
import tempfile
import thread
import time
import traceback
import urlparse
import uuid
from distutils.version import LooseVersion as Version
from datetime import timedelta
import yaml
import fcntl
try:
    import psutil
except:
    psutil = None

# Pexpect
import pexpect

# Celery
from celery import Task, task
from celery.signals import celeryd_init, worker_process_init

# Django
from django.conf import settings
from django.db import transaction, DatabaseError
from django.utils.timezone import now
from django.utils.encoding import smart_str
from django.core.mail import send_mail
from django.contrib.auth.models import User
from django.utils.translation import ugettext_lazy as _
from django.core.cache import cache
from django.core.exceptions import ObjectDoesNotExist

# AWX
from awx import __version__ as tower_application_version
from awx.main.constants import CLOUD_PROVIDERS
from awx.main.models import * # noqa
from awx.main.models.unified_jobs import ACTIVE_STATES
from awx.main.queue import CallbackQueueDispatcher
from awx.main.task_engine import TaskEnhancer
from awx.main.utils import (get_ansible_version, get_ssh_version, decrypt_field, update_scm_url,
                            check_proot_installed, build_proot_temp_dir, wrap_args_with_proot,
                            get_system_task_capacity, OutputEventFilter, parse_yaml_or_json)
from awx.main.utils.reload import restart_local_services, stop_local_services
from awx.main.utils.handlers import configure_external_logger
from awx.main.consumers import emit_channel_notification

__all__ = ['RunJob', 'RunSystemJob', 'RunProjectUpdate', 'RunInventoryUpdate',
           'RunAdHocCommand', 'handle_work_error',
           'handle_work_success', 'update_inventory_computed_fields',
           'send_notifications', 'run_administrative_checks', 'purge_old_stdout_files']

HIDDEN_PASSWORD = '**********'

OPENSSH_KEY_ERROR = u'''\
It looks like you're trying to use a private key in OpenSSH format, which \
isn't supported by the installed version of OpenSSH on this Tower instance. \
Try upgrading OpenSSH or providing your private key in an different format. \
'''

logger = logging.getLogger('awx.main.tasks')


@celeryd_init.connect
def celery_startup(conf=None, **kwargs):
    # Re-init all schedules
    # NOTE: Rework this during the Rampart work
    startup_logger = logging.getLogger('awx.main.tasks')
    startup_logger.info("Syncing Tower Schedules")
    for sch in Schedule.objects.all():
        try:
            sch.update_computed_fields()
            sch.save()
        except Exception as e:
            logger.error("Failed to rebuild schedule {}: {}".format(sch, e))


@worker_process_init.connect
def task_set_logger_pre_run(*args, **kwargs):
    cache.close()
    configure_external_logger(settings, is_startup=False)


def _clear_cache_keys(set_of_keys):
    logger.debug('cache delete_many(%r)', set_of_keys)
    cache.delete_many(set_of_keys)


@task(queue='broadcast_all')
def process_cache_changes(cache_keys):
    logger.warn('Processing cache changes, task args: {0.args!r} kwargs: {0.kwargs!r}'.format(
        process_cache_changes.request))
    set_of_keys = set([key for key in cache_keys])
    _clear_cache_keys(set_of_keys)
    for setting_key in set_of_keys:
        if setting_key.startswith('LOG_AGGREGATOR_'):
            restart_local_services(['uwsgi', 'celery', 'beat', 'callback', 'fact'])
            break


@task(queue='default')
def send_notifications(notification_list, job_id=None):
    if not isinstance(notification_list, list):
        raise TypeError("notification_list should be of type list")
    if job_id is not None:
        job_actual = UnifiedJob.objects.get(id=job_id)

    notifications = Notification.objects.filter(id__in=notification_list)
    if job_id is not None:
        job_actual.notifications.add(*notifications)

    for notification in notifications:
        try:
            sent = notification.notification_template.send(notification.subject, notification.body)
            notification.status = "successful"
            notification.notifications_sent = sent
        except Exception as e:
            logger.error("Send Notification Failed {}".format(e))
            notification.status = "failed"
            notification.error = smart_str(e)
        finally:
            notification.save()


@task(bind=True, queue='default')
def run_administrative_checks(self):
    logger.warn("Running administrative checks.")
    if not settings.TOWER_ADMIN_ALERTS:
        return
    validation_info = TaskEnhancer().validate_enhancements()
    if validation_info.get('instance_count', 0) < 1:
        return
    used_percentage = float(validation_info.get('current_instances', 0)) / float(validation_info.get('instance_count', 100))
    tower_admin_emails = User.objects.filter(is_superuser=True).values_list('email', flat=True)
    if (used_percentage * 100) > 90:
        send_mail("Ansible Tower host usage over 90%",
                  _("Ansible Tower host usage over 90%"),
                  tower_admin_emails,
                  fail_silently=True)
    if validation_info.get('date_warning', False):
        send_mail("Ansible Tower license will expire soon",
                  _("Ansible Tower license will expire soon"),
                  tower_admin_emails,
                  fail_silently=True)


@task(bind=True, queue='default')
def cleanup_authtokens(self):
    logger.warn("Cleaning up expired authtokens.")
    AuthToken.objects.filter(expires__lt=now()).delete()


@task(bind=True)
def purge_old_stdout_files(self):
    nowtime = time.time()
    for f in os.listdir(settings.JOBOUTPUT_ROOT):
        if os.path.getctime(os.path.join(settings.JOBOUTPUT_ROOT,f)) < nowtime - settings.LOCAL_STDOUT_EXPIRE_TIME:
            os.unlink(os.path.join(settings.JOBOUTPUT_ROOT,f))
            logger.info("Removing {}".format(os.path.join(settings.JOBOUTPUT_ROOT,f)))


@task(bind=True)
def cluster_node_heartbeat(self):
    logger.debug("Cluster node heartbeat task.")
    nowtime = now()
    inst = Instance.objects.filter(hostname=settings.CLUSTER_HOST_ID)
    if inst.exists():
        inst = inst[0]
        inst.capacity = get_system_task_capacity()
        inst.version = tower_application_version
        inst.save()
    else:
        raise RuntimeError("Cluster Host Not Found: {}".format(settings.CLUSTER_HOST_ID))
    recent_inst = Instance.objects.filter(modified__gt=nowtime - timedelta(seconds=70)).exclude(hostname=settings.CLUSTER_HOST_ID)
    # IFF any node has a greater version than we do, then we'll shutdown services
    for other_inst in recent_inst:
        if other_inst.version == "":
            continue
        if Version(other_inst.version) > Version(tower_application_version):
            logger.error("Host {} reports Tower version {}, but this node {} is at {}, shutting down".format(other_inst.hostname,
                                                                                                             other_inst.version,
                                                                                                             inst.hostname,
                                                                                                             inst.version))
            stop_local_services(['uwsgi', 'celery', 'beat', 'callback', 'fact'])



@task(bind=True, queue='default')
def tower_periodic_scheduler(self):
    run_now = now()
    state = TowerScheduleState.get_solo()
    last_run = state.schedule_last_run
    logger.debug("Last run was: %s", last_run)
    state.schedule_last_run = run_now
    state.save()

    old_schedules = Schedule.objects.enabled().before(last_run)
    for schedule in old_schedules:
        schedule.save()
    schedules = Schedule.objects.enabled().between(last_run, run_now)
    for schedule in schedules:
        template = schedule.unified_job_template
        schedule.save() # To update next_run timestamp.
        if template.cache_timeout_blocked:
            logger.warn("Cache timeout is in the future, bypassing schedule for template %s" % str(template.id))
            continue
        new_unified_job = template.create_unified_job(launch_type='scheduled', schedule=schedule)
        can_start = new_unified_job.signal_start(extra_vars=parse_yaml_or_json(schedule.extra_data))
        if not can_start:
            new_unified_job.status = 'failed'
            new_unified_job.job_explanation = "Scheduled job could not start because it was not in the right state or required manual credentials"
            new_unified_job.save(update_fields=['status', 'job_explanation'])
            new_unified_job.websocket_emit_status("failed")
        emit_channel_notification('schedules-changed', dict(id=schedule.id, group_name="schedules"))
    state.save()


def _send_notification_templates(instance, status_str):
    if status_str not in ['succeeded', 'failed']:
        raise ValueError(_("status_str must be either succeeded or failed"))
    notification_templates = instance.get_notification_templates()
    if notification_templates:
        if status_str == 'succeeded':
            notification_template_type = 'success'
        else:
            notification_template_type = 'error'
        all_notification_templates = set(notification_templates.get(notification_template_type, []) + notification_templates.get('any', []))
        if len(all_notification_templates):
            try:
                (notification_subject, notification_body) = getattr(instance, 'build_notification_%s_message' % status_str)()
            except AttributeError:
                raise NotImplementedError("build_notification_%s_message() does not exist" % status_str)
            send_notifications.delay([n.generate_notification(notification_subject, notification_body).id
                                      for n in all_notification_templates],
                                     job_id=instance.id)


@task(bind=True, queue='default')
def handle_work_success(self, result, task_actual):
    try:
        instance = UnifiedJob.get_instance_by_type(task_actual['type'], task_actual['id'])
    except ObjectDoesNotExist:
        logger.warning('Missing job `{}` in success callback.'.format(task_actual['id']))
        return
    if not instance:
        return

    _send_notification_templates(instance, 'succeeded')

    from awx.main.scheduler.tasks import run_job_complete
    run_job_complete.delay(instance.id)


@task(bind=True, queue='default')
def handle_work_error(self, task_id, subtasks=None):
    print('Executing error task id %s, subtasks: %s' %
          (str(self.request.id), str(subtasks)))
    first_instance = None
    first_instance_type = ''
    if subtasks is not None:
        for each_task in subtasks:
            instance = UnifiedJob.get_instance_by_type(each_task['type'], each_task['id'])
            if not instance:
                # Unknown task type
                logger.warn("Unknown task type: {}".format(each_task['type']))
                continue

            if first_instance is None:
                first_instance = instance
                first_instance_type = each_task['type']

            if instance.celery_task_id != task_id:
                instance.status = 'failed'
                instance.failed = True
                if not instance.job_explanation:
                    instance.job_explanation = 'Previous Task Failed: {"job_type": "%s", "job_name": "%s", "job_id": "%s"}' % \
                                               (first_instance_type, first_instance.name, first_instance.id)
                instance.save()
                instance.websocket_emit_status("failed")

        if first_instance:
            _send_notification_templates(first_instance, 'failed')

    # We only send 1 job complete message since all the job completion message
    # handling does is trigger the scheduler. If we extend the functionality of
    # what the job complete message handler does then we may want to send a
    # completion event for each job here.
    if first_instance:
        from awx.main.scheduler.tasks import run_job_complete
        run_job_complete.delay(first_instance.id)
        pass


@task(queue='default')
def update_inventory_computed_fields(inventory_id, should_update_hosts=True):
    '''
    Signal handler and wrapper around inventory.update_computed_fields to
    prevent unnecessary recursive calls.
    '''
    i = Inventory.objects.filter(id=inventory_id)
    if not i.exists():
        logger.error("Update Inventory Computed Fields failed due to missing inventory: " + str(inventory_id))
        return
    i = i[0]
    i.update_computed_fields(update_hosts=should_update_hosts)


class BaseTask(Task):
    name = None
    model = None
    abstract = True

    def update_model(self, pk, _attempt=0, **updates):
        """Reload the model instance from the database and update the
        given fields.
        """
        output_replacements = updates.pop('output_replacements', None) or []

        try:
            with transaction.atomic():
                # Retrieve the model instance.
                instance = self.model.objects.get(pk=pk)

                # Update the appropriate fields and save the model
                # instance, then return the new instance.
                if updates:
                    update_fields = ['modified']
                    for field, value in updates.items():
                        if field in ('result_stdout', 'result_traceback'):
                            for srch, repl in output_replacements:
                                value = value.replace(srch, repl)
                        setattr(instance, field, value)
                        update_fields.append(field)
                        if field == 'status':
                            update_fields.append('failed')
                    instance.save(update_fields=update_fields)
                return instance
        except DatabaseError as e:
            # Log out the error to the debug logger.
            logger.debug('Database error updating %s, retrying in 5 '
                         'seconds (retry #%d): %s',
                         self.model._meta.object_name, _attempt + 1, e)

            # Attempt to retry the update, assuming we haven't already
            # tried too many times.
            if _attempt < 5:
                time.sleep(5)
                return self.update_model(
                    pk,
                    _attempt=_attempt + 1,
                    output_replacements=output_replacements,
                    **updates
                )
            else:
                logger.error('Failed to update %s after %d retries.',
                             self.model._meta.object_name, _attempt)

    def signal_finished(self, pk):
        pass
        # notify_task_runner(dict(complete=pk))

    def get_path_to(self, *args):
        '''
        Return absolute path relative to this file.
        '''
        return os.path.abspath(os.path.join(os.path.dirname(__file__), *args))

    def build_private_data(self, job, **kwargs):
        '''
        Return SSH private key data (only if stored in DB as ssh_key_data).
        Return structure is a dict of the form:
        '''

    def build_private_data_dir(self, instance, **kwargs):
        '''
        Create a temporary directory for job-related files.
        '''
        path = tempfile.mkdtemp(prefix='ansible_tower_')
        os.chmod(path, stat.S_IRUSR | stat.S_IWUSR | stat.S_IXUSR)
        return path

    def build_private_data_files(self, instance, **kwargs):
        '''
        Create a temporary files containing the private data.
        Returns a dictionary with keys from build_private_data
        (i.e. 'credential', 'cloud_credential', 'network_credential') and values the file path.
        '''
        private_data = self.build_private_data(instance, **kwargs)
        private_data_files = {}
        if private_data is not None:
            ssh_ver = get_ssh_version()
            ssh_too_old = True if ssh_ver == "unknown" else Version(ssh_ver) < Version("6.0")
            openssh_keys_supported = ssh_ver != "unknown" and Version(ssh_ver) >= Version("6.5")
            for name, data in private_data.iteritems():
                # Bail out now if a private key was provided in OpenSSH format
                # and we're running an earlier version (<6.5).
                if 'OPENSSH PRIVATE KEY' in data and not openssh_keys_supported:
                    raise RuntimeError(OPENSSH_KEY_ERROR)
            for name, data in private_data.iteritems():
                # OpenSSH formatted keys must have a trailing newline to be
                # accepted by ssh-add.
                if 'OPENSSH PRIVATE KEY' in data and not data.endswith('\n'):
                    data += '\n'
                # For credentials used with ssh-add, write to a named pipe which
                # will be read then closed, instead of leaving the SSH key on disk.
                if name in ('credential', 'scm_credential', 'ad_hoc_credential') and not ssh_too_old:
                    path = os.path.join(kwargs.get('private_data_dir', tempfile.gettempdir()), name)
                    self.open_fifo_write(path, data)
                # Ansible network modules do not yet support ssh-agent.
                # Instead, ssh private key file is explicitly passed via an
                # env variable.
                else:
                    handle, path = tempfile.mkstemp(dir=kwargs.get('private_data_dir', None))
                    f = os.fdopen(handle, 'w')
                    f.write(data)
                    f.close()
                    os.chmod(path, stat.S_IRUSR | stat.S_IWUSR)
                private_data_files[name] = path
        return private_data_files

    def open_fifo_write(self, path, data):
        '''open_fifo_write opens the fifo named pipe in a new thread.
        This blocks until the the calls to ssh-agent/ssh-add have read the
        credential information from the pipe.
        '''
        os.mkfifo(path, 0600)
        thread.start_new_thread(lambda p, d: open(p, 'w').write(d), (path, data))

    def build_passwords(self, instance, **kwargs):
        '''
        Build a dictionary of passwords for responding to prompts.
        '''
        return {
            'yes': 'yes',
            'no': 'no',
            '': '',
        }

    def add_ansible_venv(self, env):
        if settings.ANSIBLE_USE_VENV:
            env['VIRTUAL_ENV'] = settings.ANSIBLE_VENV_PATH
            env['PATH'] = os.path.join(settings.ANSIBLE_VENV_PATH, "bin") + ":" + env['PATH']
            venv_libdir = os.path.join(settings.ANSIBLE_VENV_PATH, "lib")
            env.pop('PYTHONPATH', None)  # default to none if no python_ver matches
            for python_ver in ["python2.7", "python2.6"]:
                if os.path.isdir(os.path.join(venv_libdir, python_ver)):
                    env['PYTHONPATH'] = os.path.join(venv_libdir, python_ver, "site-packages") + ":"
                    break
        # Add awx/lib to PYTHONPATH.
        env['PYTHONPATH'] = ':'.join(filter(None, [self.get_path_to('..', 'lib'), env.get('PYTHONPATH', '')]))
        return env

    def add_tower_venv(self, env):
        if settings.TOWER_USE_VENV:
            env['VIRTUAL_ENV'] = settings.TOWER_VENV_PATH
            env['PATH'] = os.path.join(settings.TOWER_VENV_PATH, "bin") + ":" + env['PATH']
        return env

    def build_env(self, instance, **kwargs):
        '''
        Build environment dictionary for ansible-playbook.
        '''
        env = dict(os.environ.items())
        # Add ANSIBLE_* settings to the subprocess environment.
        for attr in dir(settings):
            if attr == attr.upper() and attr.startswith('ANSIBLE_'):
                env[attr] = str(getattr(settings, attr))
        # Also set environment variables configured in AWX_TASK_ENV setting.
        for key, value in settings.AWX_TASK_ENV.items():
            env[key] = str(value)
        # Set environment variables needed for inventory and job event
        # callbacks to work.
        # Update PYTHONPATH to use local site-packages.
        # NOTE:
        # Derived class should call add_ansible_venv() or add_tower_venv()
        if self.should_use_proot(instance, **kwargs):
            env['PROOT_TMP_DIR'] = settings.AWX_PROOT_BASE_PATH
        return env

    def build_safe_env(self, env, **kwargs):
        '''
        Build environment dictionary, hiding potentially sensitive information
        such as passwords or keys.
        '''
        hidden_re = re.compile(r'API|TOKEN|KEY|SECRET|PASS', re.I)
        urlpass_re = re.compile(r'^.*?://[^:]+:(.*?)@.*?$')
        safe_env = dict(env)
        for k,v in safe_env.items():
            if k in ('REST_API_URL', 'AWS_ACCESS_KEY', 'AWS_ACCESS_KEY_ID'):
                continue
            elif k.startswith('ANSIBLE_') and not k.startswith('ANSIBLE_NET'):
                continue
            elif hidden_re.search(k):
                safe_env[k] = HIDDEN_PASSWORD
            elif type(v) == str and urlpass_re.match(v):
                safe_env[k] = urlpass_re.sub(HIDDEN_PASSWORD, v)
        return safe_env

    def args2cmdline(self, *args):
        return ' '.join([pipes.quote(a) for a in args])

    def get_ssh_key_path(self, instance, **kwargs):
        '''
        Return the path to the SSH key file, if present.
        '''
        return ''

    def wrap_args_with_ssh_agent(self, args, ssh_key_path, ssh_auth_sock=None):
        if ssh_key_path:
            cmd = ' && '.join([self.args2cmdline('ssh-add', ssh_key_path),
                               self.args2cmdline('rm', '-f', ssh_key_path),
                               self.args2cmdline(*args)])
            args = ['ssh-agent']
            if ssh_auth_sock:
                args.extend(['-a', ssh_auth_sock])
            args.extend(['sh', '-c', cmd])
        return args

    def should_use_proot(self, instance, **kwargs):
        '''
        Return whether this task should use proot.
        '''
        return False

    def build_args(self, instance, **kwargs):
        raise NotImplementedError

    def build_safe_args(self, instance, **kwargs):
        return self.build_args(instance, **kwargs)

    def build_cwd(self, instance, **kwargs):
        raise NotImplementedError

    def build_output_replacements(self, instance, **kwargs):
        return []

    def get_idle_timeout(self):
        return None

    def get_password_prompts(self):
        '''
        Return a dictionary where keys are strings or regular expressions for
        prompts, and values are password lookup keys (keys that are returned
        from build_passwords).
        '''
        return OrderedDict()

    def get_stdout_handle(self, instance):
        '''
        Return an open file object for capturing stdout.
        '''
        if not os.path.exists(settings.JOBOUTPUT_ROOT):
            os.makedirs(settings.JOBOUTPUT_ROOT)
        stdout_filename = os.path.join(settings.JOBOUTPUT_ROOT, "%d-%s.out" % (instance.pk, str(uuid.uuid1())))
        stdout_handle = codecs.open(stdout_filename, 'w', encoding='utf-8')
        assert stdout_handle.name == stdout_filename
        return stdout_handle

    def run_pexpect(self, instance, args, cwd, env, passwords, stdout_handle,
                    output_replacements=None, extra_update_fields=None):
        '''
        Run the given command using pexpect to capture output and provide
        passwords when requested.
        '''
        logfile = stdout_handle
        logfile_pos = logfile.tell()
        if hasattr(instance, "extra_vars_dict") and "PEXPECT_SLEEP" in instance.extra_vars_dict:
            pexpect_sleep = int(instance.extra_vars_dict['PEXPECT_SLEEP'])
        elif 'PEXPECT_SLEEP' in os.environ:
            pexpect_sleep = int(os.environ['PEXPECT_SLEEP'])
        else:
            pexpect_sleep = None
        if pexpect_sleep is not None:
            logger.info("Suspending Job Execution for QA Work")
            time.sleep(pexpect_sleep)
        global_timeout_setting_name = instance._global_timeout_setting()
        if global_timeout_setting_name:
            global_timeout = getattr(settings, global_timeout_setting_name, 0)
            local_timeout = getattr(instance, 'timeout', 0)
            job_timeout = global_timeout if local_timeout == 0 else local_timeout
            job_timeout = 0 if local_timeout < 0 else job_timeout
        else:
            job_timeout = 0
        child = pexpect.spawnu(args[0], args[1:], cwd=cwd, env=env)
        child.logfile_read = logfile
        canceled = False
        timed_out = False
        last_stdout_update = time.time()
        idle_timeout = self.get_idle_timeout()
        expect_list = []
        expect_passwords = {}
        pexpect_timeout = getattr(settings, 'PEXPECT_TIMEOUT', 5)
        for n, item in enumerate(self.get_password_prompts().items()):
            expect_list.append(item[0])
            expect_passwords[n] = passwords.get(item[1], '') or ''
        expect_list.extend([pexpect.TIMEOUT, pexpect.EOF])
        instance = self.update_model(instance.pk, status='running',
                                     execution_node=settings.CLUSTER_HOST_ID,
                                     output_replacements=output_replacements)
        job_start = time.time()
        while child.isalive():
            result_id = child.expect(expect_list, timeout=pexpect_timeout, searchwindowsize=100)
            if result_id in expect_passwords:
                child.sendline(expect_passwords[result_id])
            if logfile_pos != logfile.tell():
                logfile_pos = logfile.tell()
                last_stdout_update = time.time()
            # Refresh model instance from the database (to check cancel flag).
            instance = self.update_model(instance.pk)
            if instance.cancel_flag:
                canceled = True
            elif job_timeout != 0 and (time.time() - job_start) > job_timeout:
                timed_out = True
                if isinstance(extra_update_fields, dict):
                    extra_update_fields['job_explanation'] = "Job terminated due to timeout"
            if canceled or timed_out:
                self._handle_termination(instance, child, is_cancel=canceled)
            if idle_timeout and (time.time() - last_stdout_update) > idle_timeout:
                child.close(True)
                canceled = True
        if canceled:
            return 'canceled', child.exitstatus
        elif child.exitstatus == 0 and not timed_out:
            return 'successful', child.exitstatus
        else:
            return 'failed', child.exitstatus

    def _handle_termination(self, instance, job, is_cancel=True):
        '''Helper function to properly terminate specified job.

        Args:
            instance: The corresponding model instance of this task.
            job: The pexpect subprocess running the job.
            is_cancel: Flag showing whether this termination is caused by instance's
                cancel_flag.

        Return:
            None.
        '''
        try:
            if settings.AWX_PROOT_ENABLED and self.should_use_proot(instance):
                # NOTE: Refactor this once we get a newer psutil across the board
                if not psutil:
                    os.kill(job.pid, signal.SIGKILL)
                else:
                    try:
                        main_proc = psutil.Process(pid=job.pid)
                        if hasattr(main_proc, "children"):
                            child_procs = main_proc.children(recursive=True)
                        else:
                            child_procs = main_proc.get_children(recursive=True)
                        for child_proc in child_procs:
                            os.kill(child_proc.pid, signal.SIGKILL)
                        os.kill(main_proc.pid, signal.SIGKILL)
                    except (TypeError, psutil.Error):
                        os.kill(job.pid, signal.SIGKILL)
            else:
                os.kill(job.pid, signal.SIGTERM)
            time.sleep(3)
        except OSError:
            keyword = 'cancel' if is_cancel else 'timeout'
            logger.warn("Attempted to %s already finished job, ignoring" % keyword)

    def pre_run_hook(self, instance, **kwargs):
        '''
        Hook for any steps to run before the job/task starts
        '''

    def post_run_hook(self, instance, status, **kwargs):
        '''
        Hook for any steps to run after job/task is complete.
        '''

    def run(self, pk, **kwargs):
        '''
        Run the job/task and capture its output.
        '''
        instance = self.update_model(pk, status='running', celery_task_id='' if self.request.id is None else self.request.id)

        instance.websocket_emit_status("running")
        status, rc, tb = 'error', None, ''
        output_replacements = []
        extra_update_fields = {}
        try:
            self.pre_run_hook(instance, **kwargs)
            if instance.cancel_flag:
                instance = self.update_model(instance.pk, status='canceled')
            if instance.status != 'running':
                if hasattr(settings, 'CELERY_UNIT_TEST'):
                    return
                else:
                    # Stop the task chain and prevent starting the job if it has
                    # already been canceled.
                    instance = self.update_model(pk)
                    status = instance.status
                    raise RuntimeError('not starting %s task' % instance.status)
            # Fetch ansible version once here to support version-dependent features.
            kwargs['ansible_version'] = get_ansible_version()
            kwargs['private_data_dir'] = self.build_private_data_dir(instance, **kwargs)
            # May have to serialize the value
            kwargs['private_data_files'] = self.build_private_data_files(instance, **kwargs)
            kwargs['passwords'] = self.build_passwords(instance, **kwargs)
            args = self.build_args(instance, **kwargs)
            safe_args = self.build_safe_args(instance, **kwargs)
            output_replacements = self.build_output_replacements(instance, **kwargs)
            cwd = self.build_cwd(instance, **kwargs)
            env = self.build_env(instance, **kwargs)
            safe_env = self.build_safe_env(env, **kwargs)

            # handle custom injectors specified on the CredentialType
            for type_ in ('credential', 'cloud_credential', 'network_credential'):
                credential = getattr(instance, type_, None)
                if credential:
                    credential.credential_type.inject_credential(
                        credential, env, safe_env, args, safe_args, kwargs['private_data_dir']
                    )

            stdout_handle = self.get_stdout_handle(instance)
            if self.should_use_proot(instance, **kwargs):
                if not check_proot_installed():
                    raise RuntimeError('bubblewrap is not installed')
                kwargs['proot_temp_dir'] = build_proot_temp_dir()
                args = wrap_args_with_proot(args, cwd, **kwargs)
                safe_args = wrap_args_with_proot(safe_args, cwd, **kwargs)
            # If there is an SSH key path defined, wrap args with ssh-agent.
            ssh_key_path = self.get_ssh_key_path(instance, **kwargs)
            if ssh_key_path:
                ssh_auth_sock = os.path.join(kwargs['private_data_dir'], 'ssh_auth.sock')
                args = self.wrap_args_with_ssh_agent(args, ssh_key_path, ssh_auth_sock)
                safe_args = self.wrap_args_with_ssh_agent(safe_args, ssh_key_path, ssh_auth_sock)
            instance = self.update_model(pk, job_args=json.dumps(safe_args),
                                         job_cwd=cwd, job_env=safe_env, result_stdout_file=stdout_handle.name)
            status, rc = self.run_pexpect(instance, args, cwd, env, kwargs['passwords'], stdout_handle,
                                          extra_update_fields=extra_update_fields)
        except Exception:
            if status != 'canceled':
                tb = traceback.format_exc()
        finally:
            if kwargs.get('private_data_dir', ''):
                try:
                    shutil.rmtree(kwargs['private_data_dir'], True)
                except OSError:
                    pass
            if kwargs.get('proot_temp_dir', ''):
                try:
                    shutil.rmtree(kwargs['proot_temp_dir'], True)
                except OSError:
                    pass
            try:
                stdout_handle.flush()
                stdout_handle.close()
            except Exception:
                pass

        instance = self.update_model(pk)
        if instance.cancel_flag:
            status = 'canceled'

        instance = self.update_model(pk, status=status, result_traceback=tb,
                                     output_replacements=output_replacements,
                                     **extra_update_fields)
        self.post_run_hook(instance, status, **kwargs)
        instance.websocket_emit_status(status)
        if status != 'successful' and not hasattr(settings, 'CELERY_UNIT_TEST'):
            # Raising an exception will mark the job as 'failed' in celery
            # and will stop a task chain from continuing to execute
            if status == 'canceled':
                raise Exception("Task %s(pk:%s) was canceled (rc=%s)" % (str(self.model.__class__), str(pk), str(rc)))
            else:
                raise Exception("Task %s(pk:%s) encountered an error (rc=%s), please see task stdout for details." %
                                (str(self.model.__class__), str(pk), str(rc)))
        if not hasattr(settings, 'CELERY_UNIT_TEST'):
            self.signal_finished(pk)


class RunJob(BaseTask):
    '''
    Celery task to run a job using ansible-playbook.
    '''

    name = 'awx.main.tasks.run_job'
    model = Job

    def build_private_data(self, job, **kwargs):
        '''
        Returns a dict of the form
        dict['credential'] = <credential_decrypted_ssh_key_data>
        dict['cloud_credential'] = <cloud_credential_decrypted_ssh_key_data>
        dict['network_credential'] = <network_credential_decrypted_ssh_key_data>
        '''
        job_credentials = ['credential', 'cloud_credential', 'network_credential']
        private_data = {}
        # If we were sent SSH credentials, decrypt them and send them
        # back (they will be written to a temporary file).
        for cred_name in job_credentials:
            credential = getattr(job, cred_name, None)
            if credential:
                if credential.ssh_key_data not in (None, ''):
                    private_data[cred_name] = decrypt_field(credential, 'ssh_key_data') or ''

        if job.cloud_credential and job.cloud_credential.kind == 'openstack':
            credential = job.cloud_credential
            openstack_auth = dict(auth_url=credential.host,
                                  username=credential.username,
                                  password=decrypt_field(credential, "password"),
                                  project_name=credential.project)
            if credential.domain not in (None, ''):
                openstack_auth['domain_name'] = credential.domain
            openstack_data = {
                'clouds': {
                    'devstack': {
                        'auth': openstack_auth,
                    },
                },
            }
            private_data['cloud_credential'] = yaml.safe_dump(openstack_data, default_flow_style=False, allow_unicode=True)

        return private_data

    def build_passwords(self, job, **kwargs):
        '''
        Build a dictionary of passwords for SSH private key, SSH user, sudo/su
        and ansible-vault.
        '''
        passwords = super(RunJob, self).build_passwords(job, **kwargs)
        creds = job.credential
        if creds:
            for field in ('ssh_key_unlock', 'ssh_password', 'become_password', 'vault_password'):
                if field == 'ssh_password':
                    value = kwargs.get(field, decrypt_field(creds, 'password'))
                else:
                    value = kwargs.get(field, decrypt_field(creds, field))
                if value not in ('', 'ASK'):
                    passwords[field] = value
        return passwords

    def build_env(self, job, **kwargs):
        '''
        Build environment dictionary for ansible-playbook.
        '''
        plugin_dir = self.get_path_to('..', 'plugins', 'callback')
        plugin_dirs = [plugin_dir]
        if hasattr(settings, 'AWX_ANSIBLE_CALLBACK_PLUGINS') and \
                settings.AWX_ANSIBLE_CALLBACK_PLUGINS:
            plugin_dirs.extend(settings.AWX_ANSIBLE_CALLBACK_PLUGINS)
        plugin_path = ':'.join(plugin_dirs)
        env = super(RunJob, self).build_env(job, **kwargs)
        env = self.add_ansible_venv(env)
        # Set environment variables needed for inventory and job event
        # callbacks to work.
        env['JOB_ID'] = str(job.pk)
        env['INVENTORY_ID'] = str(job.inventory.pk)
        if job.project:
            env['PROJECT_REVISION'] = job.project.scm_revision
        env['ANSIBLE_RETRY_FILES_ENABLED'] = "False"
        env['ANSIBLE_CALLBACK_PLUGINS'] = plugin_path
        env['ANSIBLE_STDOUT_CALLBACK'] = 'tower_display'
        env['REST_API_URL'] = settings.INTERNAL_API_URL
        env['REST_API_TOKEN'] = job.task_auth_token or ''
        env['TOWER_HOST'] = settings.TOWER_URL_BASE
        env['MAX_EVENT_RES'] = str(settings.MAX_EVENT_RES_DATA)
        env['CALLBACK_QUEUE'] = settings.CALLBACK_QUEUE
        env['CALLBACK_CONNECTION'] = settings.BROKER_URL
        env['CACHE'] = settings.CACHES['default']['LOCATION'] if 'LOCATION' in settings.CACHES['default'] else ''
        if getattr(settings, 'JOB_CALLBACK_DEBUG', False):
            env['JOB_CALLBACK_DEBUG'] = '2'
        elif settings.DEBUG:
            env['JOB_CALLBACK_DEBUG'] = '1'

        # Create a directory for ControlPath sockets that is unique to each
        # job and visible inside the proot environment (when enabled).
        cp_dir = os.path.join(kwargs['private_data_dir'], 'cp')
        if not os.path.exists(cp_dir):
            os.mkdir(cp_dir, 0700)
        env['ANSIBLE_SSH_CONTROL_PATH'] = os.path.join(cp_dir, '%%h%%p%%r')

        # Allow the inventory script to include host variables inline via ['_meta']['hostvars'].
        env['INVENTORY_HOSTVARS'] = str(True)

        # Set environment variables for cloud credentials.
        cloud_cred = job.cloud_credential
        if cloud_cred and cloud_cred.kind == 'aws':
            env['AWS_ACCESS_KEY'] = cloud_cred.username
            env['AWS_SECRET_KEY'] = decrypt_field(cloud_cred, 'password')
            if len(cloud_cred.security_token) > 0:
                env['AWS_SECURITY_TOKEN'] = decrypt_field(cloud_cred, 'security_token')
            # FIXME: Add EC2_URL, maybe EC2_REGION!
        elif cloud_cred and cloud_cred.kind == 'rax':
            env['RAX_USERNAME'] = cloud_cred.username
            env['RAX_API_KEY'] = decrypt_field(cloud_cred, 'password')
            env['CLOUD_VERIFY_SSL'] = str(False)
        elif cloud_cred and cloud_cred.kind == 'gce':
            env['GCE_EMAIL'] = cloud_cred.username
            env['GCE_PROJECT'] = cloud_cred.project
            env['GCE_PEM_FILE_PATH'] = kwargs.get('private_data_files', {}).get('cloud_credential', '')
        elif cloud_cred and cloud_cred.kind == 'azure':
            env['AZURE_SUBSCRIPTION_ID'] = cloud_cred.username
            env['AZURE_CERT_PATH'] = kwargs.get('private_data_files', {}).get('cloud_credential', '')
        elif cloud_cred and cloud_cred.kind == 'azure_rm':
            if len(cloud_cred.client) and len(cloud_cred.tenant):
                env['AZURE_CLIENT_ID'] = cloud_cred.client
                env['AZURE_SECRET'] = decrypt_field(cloud_cred, 'secret')
                env['AZURE_TENANT'] = cloud_cred.tenant
                env['AZURE_SUBSCRIPTION_ID'] = cloud_cred.subscription
            else:
                env['AZURE_SUBSCRIPTION_ID'] = cloud_cred.subscription
                env['AZURE_AD_USER'] = cloud_cred.username
                env['AZURE_PASSWORD'] = decrypt_field(cloud_cred, 'password')
        elif cloud_cred and cloud_cred.kind == 'vmware':
            env['VMWARE_USER'] = cloud_cred.username
            env['VMWARE_PASSWORD'] = decrypt_field(cloud_cred, 'password')
            env['VMWARE_HOST'] = cloud_cred.host
        elif cloud_cred and cloud_cred.kind == 'openstack':
            env['OS_CLIENT_CONFIG_FILE'] = kwargs.get('private_data_files', {}).get('cloud_credential', '')

        network_cred = job.network_credential
        if network_cred:
            env['ANSIBLE_NET_USERNAME'] = network_cred.username
            env['ANSIBLE_NET_PASSWORD'] = decrypt_field(network_cred, 'password')

            ssh_keyfile = kwargs.get('private_data_files', {}).get('network_credential', '')
            if ssh_keyfile:
                env['ANSIBLE_NET_SSH_KEYFILE'] = ssh_keyfile

            authorize = network_cred.authorize
            env['ANSIBLE_NET_AUTHORIZE'] = unicode(int(authorize))
            if authorize:
                env['ANSIBLE_NET_AUTH_PASS'] = decrypt_field(network_cred, 'authorize_password')

        # Set environment variables related to scan jobs
        if job.job_type == PERM_INVENTORY_SCAN:
            env['FACT_QUEUE'] = settings.FACT_QUEUE
            env['ANSIBLE_LIBRARY'] = self.get_path_to('..', 'plugins', 'library')
            env['ANSIBLE_CACHE_PLUGINS'] = self.get_path_to('..', 'plugins', 'fact_caching')
            env['ANSIBLE_CACHE_PLUGIN'] = "tower"
            env['ANSIBLE_CACHE_PLUGIN_CONNECTION'] = "tcp://127.0.0.1:%s" % str(settings.FACT_CACHE_PORT)
        return env

    def build_args(self, job, **kwargs):
        '''
        Build command line argument list for running ansible-playbook,
        optionally using ssh-agent for public/private key authentication.
        '''
        creds = job.credential
        ssh_username, become_username, become_method = '', '', ''
        if creds:
            ssh_username = kwargs.get('username', creds.username)
            become_method = kwargs.get('become_method', creds.become_method)
            become_username = kwargs.get('become_username', creds.become_username)
        else:
            become_method = None
            become_username = ""
        # Always specify the normal SSH user as root by default.  Since this
        # task is normally running in the background under a service account,
        # it doesn't make sense to rely on ansible-playbook's default of using
        # the current user.
        ssh_username = ssh_username or 'root'
        inventory_script = self.get_path_to('..', 'plugins', 'inventory',
                                            'awxrest.py')
        args = ['ansible-playbook', '-i', inventory_script]
        if job.job_type == 'check':
            args.append('--check')
        args.extend(['-u', ssh_username])
        if 'ssh_password' in kwargs.get('passwords', {}):
            args.append('--ask-pass')
        if job.become_enabled:
            args.append('--become')
        if become_method:
            args.extend(['--become-method', become_method])
        if become_username:
            args.extend(['--become-user', become_username])
        if 'become_password' in kwargs.get('passwords', {}):
            args.append('--ask-become-pass')
        # Support prompting for a vault password.
        if 'vault_password' in kwargs.get('passwords', {}):
            args.append('--ask-vault-pass')

        if job.forks:  # FIXME: Max limit?
            args.append('--forks=%d' % job.forks)
        if job.force_handlers:
            args.append('--force-handlers')
        if job.limit:
            args.extend(['-l', job.limit])
        if job.verbosity:
            args.append('-%s' % ('v' * min(5, job.verbosity)))
        if job.job_tags:
            args.extend(['-t', job.job_tags])
        if job.skip_tags:
            args.append('--skip-tags=%s' % job.skip_tags)
        if job.start_at_task:
            args.append('--start-at-task=%s' % job.start_at_task)

        # Define special extra_vars for Tower, combine with job.extra_vars.
        extra_vars = {
            'tower_job_id': job.pk,
            'tower_job_launch_type': job.launch_type,
        }
        if job.project:
            extra_vars.update({
                'tower_project_revision': job.project.scm_revision,
            })
        if job.job_template:
            extra_vars.update({
                'tower_job_template_id': job.job_template.pk,
                'tower_job_template_name': job.job_template.name,
            })
        if job.created_by:
            extra_vars.update({
                'tower_user_id': job.created_by.pk,
                'tower_user_name': job.created_by.username,
            })
        if job.extra_vars_dict:
            if kwargs.get('display', False) and job.job_template:
                extra_vars.update(json.loads(job.display_extra_vars()))
            else:
                extra_vars.update(job.extra_vars_dict)
        args.extend(['-e', json.dumps(extra_vars)])

        # Add path to playbook (relative to project.local_path).
        if job.project is None and job.job_type == PERM_INVENTORY_SCAN:
            args.append("scan_facts.yml")
        else:
            args.append(job.playbook)
        return args

    def build_safe_args(self, job, **kwargs):
        return self.build_args(job, display=True, **kwargs)

    def build_cwd(self, job, **kwargs):
        if job.project is None and job.job_type == PERM_INVENTORY_SCAN:
            return self.get_path_to('..', 'playbooks')
        cwd = job.project.get_project_path()
        if not cwd:
            root = settings.PROJECTS_ROOT
            raise RuntimeError('project local_path %s cannot be found in %s' %
                               (job.project.local_path, root))
        return cwd

    def get_idle_timeout(self):
        return getattr(settings, 'JOB_RUN_IDLE_TIMEOUT', None)

    def get_password_prompts(self):
        d = super(RunJob, self).get_password_prompts()
        d[re.compile(r'Enter passphrase for .*:\s*?$', re.M)] = 'ssh_key_unlock'
        d[re.compile(r'Bad passphrase, try again for .*:\s*?$', re.M)] = ''
        d[re.compile(r'sudo password.*:\s*?$', re.M)] = 'become_password'
        d[re.compile(r'SUDO password.*:\s*?$', re.M)] = 'become_password'
        d[re.compile(r'su password.*:\s*?$', re.M)] = 'become_password'
        d[re.compile(r'SU password.*:\s*?$', re.M)] = 'become_password'
        d[re.compile(r'PBRUN password.*:\s*?$', re.M)] = 'become_password'
        d[re.compile(r'pbrun password.*:\s*?$', re.M)] = 'become_password'
        d[re.compile(r'PFEXEC password.*:\s*?$', re.M)] = 'become_password'
        d[re.compile(r'pfexec password.*:\s*?$', re.M)] = 'become_password'
        d[re.compile(r'RUNAS password.*:\s*?$', re.M)] = 'become_password'
        d[re.compile(r'runas password.*:\s*?$', re.M)] = 'become_password'
        d[re.compile(r'DZDO password.*:\s*?$', re.M)] = 'become_password'
        d[re.compile(r'dzdo password.*:\s*?$', re.M)] = 'become_password'
        d[re.compile(r'SSH password:\s*?$', re.M)] = 'ssh_password'
        d[re.compile(r'Password:\s*?$', re.M)] = 'ssh_password'
        d[re.compile(r'Vault password:\s*?$', re.M)] = 'vault_password'
        return d

    def get_stdout_handle(self, instance):
        '''
        Wrap stdout file object to capture events.
        '''
        stdout_handle = super(RunJob, self).get_stdout_handle(instance)

        if getattr(settings, 'USE_CALLBACK_QUEUE', False):
            dispatcher = CallbackQueueDispatcher()

            def job_event_callback(event_data):
                event_data.setdefault('job_id', instance.id)
                if 'uuid' in event_data:
                    cache_event = cache.get('ev-{}'.format(event_data['uuid']), None)
                    if cache_event is not None:
                        event_data.update(cache_event)
                dispatcher.dispatch(event_data)
        else:
            def job_event_callback(event_data):
                event_data.setdefault('job_id', instance.id)
                JobEvent.create_from_data(**event_data)

        return OutputEventFilter(stdout_handle, job_event_callback)

    def get_ssh_key_path(self, instance, **kwargs):
        '''
        If using an SSH key, return the path for use by ssh-agent.
        '''
        private_data_files = kwargs.get('private_data_files', {})
        if 'credential' in private_data_files:
            return private_data_files.get('credential')
        '''
        Note: Don't inject network ssh key data into ssh-agent for network
        credentials because the ansible modules do not yet support it.
        We will want to add back in support when/if Ansible network modules
        support this.
        '''
        #elif 'network_credential' in private_data_files:
        #    return private_data_files.get('network_credential')

        return ''

    def should_use_proot(self, instance, **kwargs):
        '''
        Return whether this task should use proot.
        '''
        return getattr(settings, 'AWX_PROOT_ENABLED', False)

    def pre_run_hook(self, job, **kwargs):
        if job.project and job.project.scm_type:
            job_request_id = '' if self.request.id is None else self.request.id
            local_project_sync = job.project.create_project_update(
                launch_type="sync",
                _eager_params=dict(
                    job_type='run',
                    status='running',
                    celery_task_id=job_request_id))
            # save the associated job before calling run() so that a
            # cancel() call on the job can cancel the project update
            job = self.update_model(job.pk, project_update=local_project_sync)

            project_update_task = local_project_sync._get_task_class()
            try:
                task_instance = project_update_task()
                task_instance.request.id = job_request_id
                task_instance.run(local_project_sync.id)
                job = self.update_model(job.pk, scm_revision=job.project.scm_revision)
            except Exception:
                job = self.update_model(job.pk, status='failed',
                                        job_explanation=('Previous Task Failed: {"job_type": "%s", "job_name": "%s", "job_id": "%s"}' % 
                                                         ('project_update', local_project_sync.name, local_project_sync.id)))
                raise

    def post_run_hook(self, job, status, **kwargs):
        '''
        Hook for actions to run after job/task has completed.
        '''
        super(RunJob, self).post_run_hook(job, status, **kwargs)
        try:
            inventory = job.inventory
        except Inventory.DoesNotExist:
            pass
        else:
            update_inventory_computed_fields.delay(inventory.id, True)


class RunProjectUpdate(BaseTask):

    name = 'awx.main.tasks.run_project_update'
    model = ProjectUpdate

    def build_private_data(self, project_update, **kwargs):
        '''
        Return SSH private key data needed for this project update.
        '''
        handle, self.revision_path = tempfile.mkstemp()
        private_data = {}
        if project_update.credential:
            credential = project_update.credential
            if credential.ssh_key_data not in (None, ''):
                private_data['scm_credential'] = decrypt_field(project_update.credential, 'ssh_key_data')
        return private_data

    def build_passwords(self, project_update, **kwargs):
        '''
        Build a dictionary of passwords for SSH private key unlock and SCM
        username/password.
        '''
        passwords = super(RunProjectUpdate, self).build_passwords(project_update,
                                                                  **kwargs)
        if project_update.credential:
            passwords['scm_key_unlock'] = decrypt_field(project_update.credential, 'ssh_key_unlock')
            passwords['scm_username'] = project_update.credential.username
            passwords['scm_password'] = decrypt_field(project_update.credential, 'password')
        return passwords

    def build_env(self, project_update, **kwargs):
        '''
        Build environment dictionary for ansible-playbook.
        '''
        env = super(RunProjectUpdate, self).build_env(project_update, **kwargs)
        env = self.add_ansible_venv(env)
        env['ANSIBLE_RETRY_FILES_ENABLED'] = str(False)
        env['ANSIBLE_ASK_PASS'] = str(False)
        env['ANSIBLE_ASK_SUDO_PASS'] = str(False)
        env['DISPLAY'] = '' # Prevent stupid password popup when running tests.
        return env

    def _build_scm_url_extra_vars(self, project_update, **kwargs):
        '''
        Helper method to build SCM url and extra vars with parameters needed
        for authentication.
        '''
        extra_vars = {}
        scm_type = project_update.scm_type
        scm_url = update_scm_url(scm_type, project_update.scm_url,
                                 check_special_cases=False)
        scm_url_parts = urlparse.urlsplit(scm_url)
        scm_username = kwargs.get('passwords', {}).get('scm_username', '')
        scm_password = kwargs.get('passwords', {}).get('scm_password', '')
        # Prefer the username/password in the URL, if provided.
        scm_username = scm_url_parts.username or scm_username or ''
        scm_password = scm_url_parts.password or scm_password or ''
        if scm_username:
            if scm_type == 'svn':
                extra_vars['scm_username'] = scm_username
                extra_vars['scm_password'] = scm_password
                scm_password = False
                if scm_url_parts.scheme != 'svn+ssh':
                    scm_username = False
            elif scm_url_parts.scheme.endswith('ssh'):
                scm_password = False
            elif scm_type == 'insights':
                extra_vars['scm_username'] = scm_username
                extra_vars['scm_password'] = scm_password
            scm_url = update_scm_url(scm_type, scm_url, scm_username,
                                     scm_password, scp_format=True)
        else:
            scm_url = update_scm_url(scm_type, scm_url, scp_format=True)

        # Pass the extra accept_hostkey parameter to the git module.
        if scm_type == 'git' and scm_url_parts.scheme.endswith('ssh'):
            extra_vars['scm_accept_hostkey'] = 'true'

        return scm_url, extra_vars

    def build_args(self, project_update, **kwargs):
        '''
        Build command line argument list for running ansible-playbook,
        optionally using ssh-agent for public/private key authentication.
        '''
        args = ['ansible-playbook', '-i', 'localhost,']
        if getattr(settings, 'PROJECT_UPDATE_VVV', False):
            args.append('-vvv')
        else:
            args.append('-v')
        scm_url, extra_vars = self._build_scm_url_extra_vars(project_update,
                                                             **kwargs)
        if project_update.project.scm_revision and project_update.job_type == 'run':
            scm_branch = project_update.project.scm_revision
        else:
            scm_branch = project_update.scm_branch or {'hg': 'tip'}.get(project_update.scm_type, 'HEAD')
        extra_vars.update({
            'project_path': project_update.get_project_path(check_if_exists=False),
            'insights_url': settings.INSIGHTS_URL_BASE,
            'scm_type': project_update.scm_type,
            'scm_url': scm_url,
            'scm_branch': scm_branch,
            'scm_clean': project_update.scm_clean,
            'scm_delete_on_update': project_update.scm_delete_on_update if project_update.job_type == 'check' else False,
            'scm_full_checkout': True if project_update.job_type == 'run' else False,
            'scm_revision_output': self.revision_path
        })
        args.extend(['-e', json.dumps(extra_vars)])
        args.append('project_update.yml')
        return args

    def build_safe_args(self, project_update, **kwargs):
        pwdict = dict(kwargs.get('passwords', {}).items())
        for pw_name, pw_val in pwdict.items():
            if pw_name in ('', 'yes', 'no', 'scm_username'):
                continue
            pwdict[pw_name] = HIDDEN_PASSWORD
        kwargs['passwords'] = pwdict
        return self.build_args(project_update, **kwargs)

    def build_cwd(self, project_update, **kwargs):
        return self.get_path_to('..', 'playbooks')

    def build_output_replacements(self, project_update, **kwargs):
        '''
        Return search/replace strings to prevent output URLs from showing
        sensitive passwords.
        '''
        output_replacements = []
        before_url = self._build_scm_url_extra_vars(project_update,
                                                    **kwargs)[0]
        scm_username = kwargs.get('passwords', {}).get('scm_username', '')
        scm_password = kwargs.get('passwords', {}).get('scm_password', '')
        pwdict = dict(kwargs.get('passwords', {}).items())
        for pw_name, pw_val in pwdict.items():
            if pw_name in ('', 'yes', 'no', 'scm_username'):
                continue
            pwdict[pw_name] = HIDDEN_PASSWORD
        kwargs['passwords'] = pwdict
        after_url = self._build_scm_url_extra_vars(project_update,
                                                   **kwargs)[0]
        if after_url != before_url:
            output_replacements.append((before_url, after_url))
        if project_update.scm_type == 'svn' and scm_username and scm_password:
            d_before = {
                'username': scm_username,
                'password': scm_password,
            }
            d_after = {
                'username': scm_username,
                'password': HIDDEN_PASSWORD,
            }
            pattern1 = "username=\"%(username)s\" password=\"%(password)s\""
            pattern2 = "--username '%(username)s' --password '%(password)s'"
            output_replacements.append((pattern1 % d_before, pattern1 % d_after))
            output_replacements.append((pattern2 % d_before, pattern2 % d_after))
        return output_replacements

    def get_password_prompts(self):
        d = super(RunProjectUpdate, self).get_password_prompts()
        d[re.compile(r'Username for.*:\s*?$', re.M)] = 'scm_username'
        d[re.compile(r'Password for.*:\s*?$', re.M)] = 'scm_password'
        d[re.compile(r'Password:\s*?$', re.M)] = 'scm_password'
        d[re.compile(r'\S+?@\S+?\'s\s+?password:\s*?$', re.M)] = 'scm_password'
        d[re.compile(r'Enter passphrase for .*:\s*?$', re.M)] = 'scm_key_unlock'
        d[re.compile(r'Bad passphrase, try again for .*:\s*?$', re.M)] = ''
        # FIXME: Configure whether we should auto accept host keys?
        d[re.compile(r'^Are you sure you want to continue connecting \(yes/no\)\?\s*?$', re.M)] = 'yes'
        return d

    def get_idle_timeout(self):
        return getattr(settings, 'PROJECT_UPDATE_IDLE_TIMEOUT', None)

    def get_ssh_key_path(self, instance, **kwargs):
        '''
        If using an SSH key, return the path for use by ssh-agent.
        '''
        return kwargs.get('private_data_files', {}).get('scm_credential', '')

    def get_stdout_handle(self, instance):
        stdout_handle = super(RunProjectUpdate, self).get_stdout_handle(instance)

        def raw_callback(data):
            instance_actual = ProjectUpdate.objects.get(pk=instance.pk)
            instance_actual.result_stdout_text += data
            instance_actual.save()
        return OutputEventFilter(stdout_handle, raw_callback=raw_callback)

<<<<<<< HEAD
    def _update_dependent_inventories(self, project_update, dependent_inventory_sources):
        for inv_src in dependent_inventory_sources:
            if inv_src.scm_last_revision == project_update.project.scm_revision:
                logger.debug('Skipping SCM inventory update for `{}` because '
                             'project has not changed.'.format(inv_src.name))
                continue
            logger.debug('Local dependent inventory update for `{}`.'.format(inv_src.name))
            with transaction.atomic():
                if InventoryUpdate.objects.filter(inventory_source=inv_src,
                                                  status__in=ACTIVE_STATES).exists():
                    logger.info('Skipping SCM inventory update for `{}` because '
                                'another update is already active.'.format(inv.name))
                    continue
                project_request_id = '' if self.request.id is None else self.request.id
                local_inv_update = inv_src.create_inventory_update(
                    scm_project_update_id=project_update.id,
                    launch_type='scm',
                    _eager_fields=dict(
                        status='running',
                        celery_task_id=str(project_request_id)))
            inv_update_task = local_inv_update._get_task_class()
            try:
                task_instance = inv_update_task()
                # Runs in the same Celery task as project update
                task_instance.request.id = project_request_id
                task_instance.run(local_inv_update.id)
                inv_src.scm_last_revision = project_update.project.scm_revision
                inv_src.save(update_fields=['scm_last_revision'])
            except Exception as e:
                # A failed file update does not block other actions
                logger.error('Encountered error updating project dependent inventory: {}'.format(e))
                continue

    def post_run_hook(self, instance, status, **kwargs):
        p = instance.project
        dependent_inventory_sources = p.scm_inventory_sources.all()
=======
    def release_lock(self, instance):
        try:
            fcntl.flock(self.lock_fd, fcntl.LOCK_UN)
        except IOError as e:
            logger.error("I/O error({0}) while trying to open lock file [{1}]: {2}".format(e.errno, instance.get_lock_file(), e.strerror))
            os.close(self.lock_fd)
            raise

        os.close(self.lock_fd)
        self.lock_fd = None

    '''
    Note: We don't support blocking=False
    '''
    def acquire_lock(self, instance, blocking=True):
        lock_path = instance.get_lock_file()
        if lock_path is None:
            raise RuntimeError(u'Invalid lock file path')

        try:
            self.lock_fd = os.open(lock_path, os.O_RDONLY | os.O_CREAT)
        except OSError as e:
            logger.error("I/O error({0}) while trying to open lock file [{1}]: {2}".format(e.errno, lock_path, e.strerror))
            raise

        try:
            fcntl.flock(self.lock_fd, fcntl.LOCK_EX)
        except IOError as e:
            os.close(self.lock_fd)
            logger.error("I/O error({0}) while trying to aquire lock on file [{1}]: {2}".format(e.errno, lock_path, e.strerror))
            raise
    
    def pre_run_hook(self, instance, **kwargs):
        if instance.launch_type == 'sync':
            self.acquire_lock(instance)

    def post_run_hook(self, instance, status, **kwargs):
        if instance.launch_type == 'sync':
            self.release_lock(instance)

>>>>>>> 3c0d4bf1
        if instance.job_type == 'check' and status not in ('failed', 'canceled',):
            fd = open(self.revision_path, 'r')
            lines = fd.readlines()
            if lines:
                p.scm_revision = lines[0].strip()
            else:
                logger.info("Could not find scm revision in check")
            p.playbook_files = p.playbooks
            if len(dependent_inventory_sources) > 0:
                p.inventory_files = p.inventories
            p.save()
        try:
            os.remove(self.revision_path)
        except Exception, e:
            logger.error("Failed removing revision tmp file: {}".format(e))
        # Update any inventories that depend on this project
        if len(dependent_inventory_sources) > 0:
            if status == 'successful' and instance.launch_type != 'sync':
                self._update_dependent_inventories(p, dependent_inventory_sources)


class RunInventoryUpdate(BaseTask):

    name = 'awx.main.tasks.run_inventory_update'
    model = InventoryUpdate

    def build_private_data(self, inventory_update, **kwargs):
        """Return private data needed for inventory update.
        If no private data is needed, return None.
        """
        # If this is Microsoft Azure or GCE, return the RSA key
        if inventory_update.source in ('azure', 'gce'):
            credential = inventory_update.credential
            return dict(cloud_credential=decrypt_field(credential, 'ssh_key_data'))

        if inventory_update.source == 'openstack':
            credential = inventory_update.credential
            openstack_auth = dict(auth_url=credential.host,
                                  username=credential.username,
                                  password=decrypt_field(credential, "password"),
                                  project_name=credential.project)
            if credential.domain not in (None, ''):
                openstack_auth['domain_name'] = credential.domain
            private_state = inventory_update.source_vars_dict.get('private', True)
            # Retrieve cache path from inventory update vars if available,
            # otherwise create a temporary cache path only for this update.
            cache = inventory_update.source_vars_dict.get('cache', {})
            if not isinstance(cache, dict):
                cache = {}
            if not cache.get('path', ''):
                cache_path = tempfile.mkdtemp(prefix='openstack_cache', dir=kwargs.get('private_data_dir', None))
                cache['path'] = cache_path
            openstack_data = {
                'clouds': {
                    'devstack': {
                        'private': private_state,
                        'auth': openstack_auth,
                    },
                },
                'cache': cache,
            }
            return dict(cloud_credential=yaml.safe_dump(openstack_data, default_flow_style=False, allow_unicode=True))

        cp = ConfigParser.ConfigParser()
        # Build custom ec2.ini for ec2 inventory script to use.
        if inventory_update.source == 'ec2':
            section = 'ec2'
            cp.add_section(section)
            ec2_opts = dict(inventory_update.source_vars_dict.items())
            regions = inventory_update.source_regions or 'all'
            regions = ','.join([x.strip() for x in regions.split(',')])
            regions_blacklist = ','.join(settings.EC2_REGIONS_BLACKLIST)
            ec2_opts['regions'] = regions
            ec2_opts.setdefault('regions_exclude', regions_blacklist)
            ec2_opts.setdefault('destination_variable', 'public_dns_name')
            ec2_opts.setdefault('vpc_destination_variable', 'ip_address')
            ec2_opts.setdefault('route53', 'False')
            ec2_opts.setdefault('all_instances', 'True')
            ec2_opts.setdefault('all_rds_instances', 'False')
            ec2_opts.setdefault('rds', 'False')
            ec2_opts.setdefault('nested_groups', 'True')
            ec2_opts.setdefault('elasticache', 'False')
            if inventory_update.instance_filters:
                ec2_opts.setdefault('instance_filters', inventory_update.instance_filters)
            group_by = [x.strip().lower() for x in inventory_update.group_by.split(',') if x.strip()]
            for choice in inventory_update.get_ec2_group_by_choices():
                value = bool((group_by and choice[0] in group_by) or (not group_by and choice[0] != 'instance_id'))
                ec2_opts.setdefault('group_by_%s' % choice[0], str(value))
            if 'cache_path' not in ec2_opts:
                cache_path = tempfile.mkdtemp(prefix='ec2_cache', dir=kwargs.get('private_data_dir', None))
                ec2_opts['cache_path'] = cache_path
            ec2_opts.setdefault('cache_max_age', '300')
            for k,v in ec2_opts.items():
                cp.set(section, k, unicode(v))
        # Build pyrax creds INI for rax inventory script.
        elif inventory_update.source == 'rax':
            section = 'rackspace_cloud'
            cp.add_section(section)
            credential = inventory_update.credential
            if credential:
                cp.set(section, 'username', credential.username)
                cp.set(section, 'api_key', decrypt_field(credential,
                                                         'password'))
        # Allow custom options to vmware inventory script.
        elif inventory_update.source == 'vmware':
            credential = inventory_update.credential

            section = 'vmware'
            cp.add_section(section)
            cp.set('vmware', 'cache_max_age', 0)

            cp.set('vmware', 'username', credential.username)
            cp.set('vmware', 'password', decrypt_field(credential, 'password'))
            cp.set('vmware', 'server', credential.host)

            vmware_opts = dict(inventory_update.source_vars_dict.items())
            if inventory_update.instance_filters:
                vmware_opts.setdefault('host_filters', inventory_update.instance_filters)
            if inventory_update.group_by:
                vmware_opts.setdefault('groupby_patterns', inventory_update.groupby_patterns)

            for k,v in vmware_opts.items():
                cp.set(section, k, unicode(v))

        elif inventory_update.source == 'satellite6':
            section = 'foreman'
            cp.add_section(section)

            foreman_opts = dict(inventory_update.source_vars_dict.items())
            foreman_opts.setdefault('ssl_verify', 'False')
            for k, v in foreman_opts.items():
                cp.set(section, k, unicode(v))

            credential = inventory_update.credential
            if credential:
                cp.set(section, 'url', credential.host)
                cp.set(section, 'user', credential.username)
                cp.set(section, 'password', decrypt_field(credential, 'password'))

            section = 'ansible'
            cp.add_section(section)
            cp.set(section, 'group_patterns', os.environ.get('SATELLITE6_GROUP_PATTERNS', []))
            cp.set(section, 'want_facts', True)
            cp.set(section, 'group_prefix', os.environ.get('SATELLITE6_GROUP_PREFIX', 'foreman_'))

            section = 'cache'
            cp.add_section(section)
            cp.set(section, 'path', '/tmp')
            cp.set(section, 'max_age', '0')

        elif inventory_update.source == 'cloudforms':
            section = 'cloudforms'
            cp.add_section(section)

            credential = inventory_update.credential
            if credential:
                cp.set(section, 'url', credential.host)
                cp.set(section, 'username', credential.username)
                cp.set(section, 'password', decrypt_field(credential, 'password'))
                cp.set(section, 'ssl_verify', "false")

            section = 'cache'
            cp.add_section(section)
            cp.set(section, 'max_age', "0")

        elif inventory_update.source == 'azure_rm':
            section = 'azure'
            cp.add_section(section)
            cp.set(section, 'include_powerstate', 'yes')
            cp.set(section, 'group_by_resource_group', 'yes')
            cp.set(section, 'group_by_location', 'yes')
            cp.set(section, 'group_by_tag', 'yes')

        # Return INI content.
        if cp.sections():
            f = cStringIO.StringIO()
            cp.write(f)
            return dict(cloud_credential=f.getvalue())

    def build_passwords(self, inventory_update, **kwargs):
        """Build a dictionary of authentication/credential information for
        an inventory source.

        This dictionary is used by `build_env`, below.
        """
        # Run the superclass implementation.
        super_ = super(RunInventoryUpdate, self).build_passwords
        passwords = super_(inventory_update, **kwargs)

        # Take key fields from the credential in use and add them to the
        # passwords dictionary.
        credential = inventory_update.credential
        if credential:
            for subkey in ('username', 'host', 'project', 'client', 'tenant', 'subscription'):
                passwords['source_%s' % subkey] = getattr(credential, subkey)
            for passkey in ('password', 'ssh_key_data', 'security_token', 'secret'):
                k = 'source_%s' % passkey
                passwords[k] = decrypt_field(credential, passkey)
        return passwords

    def build_env(self, inventory_update, **kwargs):
        """Build environment dictionary for inventory import.

        This is the mechanism by which any data that needs to be passed
        to the inventory update script is set up. In particular, this is how
        inventory update is aware of its proper credentials.
        """
        env = super(RunInventoryUpdate, self).build_env(inventory_update,
                                                        **kwargs)
        env = self.add_tower_venv(env)
        # Pass inventory source ID to inventory script.
        env['INVENTORY_SOURCE_ID'] = str(inventory_update.inventory_source_id)
        env['INVENTORY_UPDATE_ID'] = str(inventory_update.pk)

        # Set environment variables specific to each source.
        #
        # These are set here and then read in by the various Ansible inventory
        # modules, which will actually do the inventory sync.
        #
        # The inventory modules are vendored in Tower in the
        # `awx/plugins/inventory` directory; those files should be kept in
        # sync with those in Ansible core at all times.
        passwords = kwargs.get('passwords', {})
        cloud_credential = kwargs.get('private_data_files', {}).get('cloud_credential', '')
        if inventory_update.source == 'ec2':
            if passwords.get('source_username', '') and passwords.get('source_password', ''):
                env['AWS_ACCESS_KEY_ID'] = passwords['source_username']
                env['AWS_SECRET_ACCESS_KEY'] = passwords['source_password']
                if len(passwords['source_security_token']) > 0:
                    env['AWS_SECURITY_TOKEN'] = passwords['source_security_token']
            env['EC2_INI_PATH'] = cloud_credential
        elif inventory_update.source == 'rax':
            env['RAX_CREDS_FILE'] = cloud_credential
            env['RAX_REGION'] = inventory_update.source_regions or 'all'
            env['RAX_CACHE_MAX_AGE'] = "0"
            env['CLOUD_VERIFY_SSL'] = str(False)
            # Set this environment variable so the vendored package won't
            # complain about not being able to determine its version number.
            env['PBR_VERSION'] = '0.5.21'
        elif inventory_update.source == 'vmware':
            env['VMWARE_INI_PATH'] = cloud_credential
        elif inventory_update.source == 'azure':
            env['AZURE_SUBSCRIPTION_ID'] = passwords.get('source_username', '')
            env['AZURE_CERT_PATH'] = cloud_credential
        elif inventory_update.source == 'azure_rm':
            if len(passwords.get('source_client', '')) and \
               len(passwords.get('source_tenant', '')):
                env['AZURE_CLIENT_ID'] = passwords.get('source_client', '')
                env['AZURE_SECRET'] = passwords.get('source_secret', '')
                env['AZURE_TENANT'] = passwords.get('source_tenant', '')
                env['AZURE_SUBSCRIPTION_ID'] = passwords.get('source_subscription', '')
            else:
                env['AZURE_SUBSCRIPTION_ID'] = passwords.get('source_subscription', '')
                env['AZURE_AD_USER'] = passwords.get('source_username', '')
                env['AZURE_PASSWORD'] = passwords.get('source_password', '')
        elif inventory_update.source == 'gce':
            env['GCE_EMAIL'] = passwords.get('source_username', '')
            env['GCE_PROJECT'] = passwords.get('source_project', '')
            env['GCE_PEM_FILE_PATH'] = cloud_credential
            env['GCE_ZONE'] = inventory_update.source_regions
        elif inventory_update.source == 'openstack':
            env['OS_CLIENT_CONFIG_FILE'] = cloud_credential
        elif inventory_update.source == 'satellite6':
            env['FOREMAN_INI_PATH'] = cloud_credential
        elif inventory_update.source == 'cloudforms':
            env['CLOUDFORMS_INI_PATH'] = cloud_credential
        elif inventory_update.source == 'file':
            # Parse source_vars to dict, update env.
            env.update(parse_yaml_or_json(inventory_update.source_vars))
        elif inventory_update.source == 'custom':
            for env_k in inventory_update.source_vars_dict:
                if str(env_k) not in env and str(env_k) not in settings.INV_ENV_VARIABLE_BLACKLIST:
                    env[str(env_k)] = unicode(inventory_update.source_vars_dict[env_k])
        return env

    def build_args(self, inventory_update, **kwargs):
        """Build the command line argument list for running an inventory
        import.
        """
        # Get the inventory source and inventory.
        inventory_source = inventory_update.inventory_source
        inventory = inventory_source.inventory

        # Piece together the initial command to run via. the shell.
        args = ['tower-manage', 'inventory_import']
        args.extend(['--inventory-id', str(inventory.pk)])

        # Add appropriate arguments for overwrite if the inventory_update
        # object calls for it.
        if inventory_update.overwrite:
            args.append('--overwrite')
        if inventory_update.overwrite_vars:
            args.append('--overwrite-vars')
        args.append('--source')
        # If this is a cloud-based inventory (e.g. from AWS, Rackspace, etc.)
        # then we need to set some extra flags based on settings in
        # Tower.
        #
        # These settings are "per-cloud-provider"; it's entirely possible that
        # they will be different between cloud providers if a Tower user
        # actively uses more than one.
        if inventory_update.source in CLOUD_PROVIDERS:
            # We need to reference the source's code frequently, assign it
            # to a shorter variable. :)
            src = inventory_update.source

            # Get the path to the inventory plugin, and append it to our
            # arguments.
            plugin_path = self.get_path_to('..', 'plugins', 'inventory',
                                           '%s.py' % src)
            args.append(plugin_path)

            # Add several options to the shell arguments based on the
            # cloud-provider-specific setting in the Tower configuration.
            args.extend(['--enabled-var',
                         getattr(settings, '%s_ENABLED_VAR' % src.upper())])
            args.extend(['--enabled-value',
                         getattr(settings, '%s_ENABLED_VALUE' % src.upper())])
            args.extend(['--group-filter',
                         getattr(settings, '%s_GROUP_FILTER' % src.upper())])
            args.extend(['--host-filter',
                         getattr(settings, '%s_HOST_FILTER' % src.upper())])

            # We might have a flag set to exclude empty groups; if we do,
            # add that flag to the shell arguments.
            if getattr(settings, '%s_EXCLUDE_EMPTY_GROUPS' % src.upper()):
                args.append('--exclude-empty-groups')

            # We might have a flag for an instance ID variable; if we do,
            # add it to the shell arguments.
            if getattr(settings, '%s_INSTANCE_ID_VAR' % src.upper(), False):
                args.extend([
                    '--instance-id-var',
                    getattr(settings, '%s_INSTANCE_ID_VAR' % src.upper()),
                ])

        elif inventory_update.source == 'file':
            args.append(inventory_update.get_actual_source_path())
        elif inventory_update.source == 'custom':
            runpath = tempfile.mkdtemp(prefix='ansible_tower_launch_')
            handle, path = tempfile.mkstemp(dir=runpath)
            f = os.fdopen(handle, 'w')
            if inventory_update.source_script is None:
                raise RuntimeError('Inventory Script does not exist')
            f.write(inventory_update.source_script.script.encode('utf-8'))
            f.close()
            os.chmod(path, stat.S_IRUSR | stat.S_IWUSR | stat.S_IXUSR)
            args.append(runpath)
            args.append("--custom")
            self.custom_dir_path.append(runpath)
        verbosity = getattr(settings, 'INVENTORY_UPDATE_VERBOSITY', 1)
        args.append('-v%d' % verbosity)
        if settings.DEBUG:
            args.append('--traceback')
        return args

    def get_stdout_handle(self, instance):
        stdout_handle = super(RunInventoryUpdate, self).get_stdout_handle(instance)

        def raw_callback(data):
            instance_actual = InventoryUpdate.objects.get(pk=instance.pk)
            instance_actual.result_stdout_text += data
            instance_actual.save()
        return OutputEventFilter(stdout_handle, raw_callback=raw_callback)

    def build_cwd(self, inventory_update, **kwargs):
        return self.get_path_to('..', 'plugins', 'inventory')

    def get_idle_timeout(self):
        return getattr(settings, 'INVENTORY_UPDATE_IDLE_TIMEOUT', None)

    def pre_run_hook(self, instance, **kwargs):
        self.custom_dir_path = []

    def post_run_hook(self, instance, status, **kwargs):
        print("In post run hook")
        if self.custom_dir_path:
            for p in self.custom_dir_path:
                try:
                    shutil.rmtree(p, True)
                except OSError:
                    pass



class RunAdHocCommand(BaseTask):
    '''
    Celery task to run an ad hoc command using ansible.
    '''

    name = 'awx.main.tasks.run_ad_hoc_command'
    model = AdHocCommand

    def build_private_data(self, ad_hoc_command, **kwargs):
        '''
        Return SSH private key data needed for this ad hoc command (only if
        stored in DB as ssh_key_data).
        '''
        # If we were sent SSH credentials, decrypt them and send them
        # back (they will be written to a temporary file).
        creds = ad_hoc_command.credential
        private_data = {}
        if creds and creds.ssh_key_data not in (None, ''):
            private_data['ad_hoc_credential'] = decrypt_field(creds, 'ssh_key_data') or ''
        return private_data

    def build_passwords(self, ad_hoc_command, **kwargs):
        '''
        Build a dictionary of passwords for SSH private key, SSH user and
        sudo/su.
        '''
        passwords = super(RunAdHocCommand, self).build_passwords(ad_hoc_command, **kwargs)
        creds = ad_hoc_command.credential
        if creds:
            for field in ('ssh_key_unlock', 'ssh_password', 'become_password'):
                if field == 'ssh_password':
                    value = kwargs.get(field, decrypt_field(creds, 'password'))
                else:
                    value = kwargs.get(field, decrypt_field(creds, field))
                if value not in ('', 'ASK'):
                    passwords[field] = value
        return passwords

    def build_env(self, ad_hoc_command, **kwargs):
        '''
        Build environment dictionary for ansible.
        '''
        plugin_dir = self.get_path_to('..', 'plugins', 'callback')
        env = super(RunAdHocCommand, self).build_env(ad_hoc_command, **kwargs)
        env = self.add_ansible_venv(env)
        # Set environment variables needed for inventory and ad hoc event
        # callbacks to work.
        env['AD_HOC_COMMAND_ID'] = str(ad_hoc_command.pk)
        env['INVENTORY_ID'] = str(ad_hoc_command.inventory.pk)
        env['INVENTORY_HOSTVARS'] = str(True)
        env['ANSIBLE_CALLBACK_PLUGINS'] = plugin_dir
        env['ANSIBLE_LOAD_CALLBACK_PLUGINS'] = '1'
        env['ANSIBLE_STDOUT_CALLBACK'] = 'minimal'  # Hardcoded by Ansible for ad-hoc commands (either minimal or oneline).
        env['REST_API_URL'] = settings.INTERNAL_API_URL
        env['REST_API_TOKEN'] = ad_hoc_command.task_auth_token or ''
        env['CALLBACK_QUEUE'] = settings.CALLBACK_QUEUE
        env['CALLBACK_CONNECTION'] = settings.BROKER_URL
        env['ANSIBLE_SFTP_BATCH_MODE'] = 'False'
        env['CACHE'] = settings.CACHES['default']['LOCATION'] if 'LOCATION' in settings.CACHES['default'] else ''
        if getattr(settings, 'JOB_CALLBACK_DEBUG', False):
            env['JOB_CALLBACK_DEBUG'] = '2'
        elif settings.DEBUG:
            env['JOB_CALLBACK_DEBUG'] = '1'

        # Specify empty SSH args (should disable ControlPersist entirely for
        # ad hoc commands).
        env.setdefault('ANSIBLE_SSH_ARGS', '')

        return env

    def build_args(self, ad_hoc_command, **kwargs):
        '''
        Build command line argument list for running ansible, optionally using
        ssh-agent for public/private key authentication.
        '''
        creds = ad_hoc_command.credential
        ssh_username, become_username, become_method = '', '', ''
        if creds:
            ssh_username = kwargs.get('username', creds.username)
            become_method = kwargs.get('become_method', creds.become_method)
            become_username = kwargs.get('become_username', creds.become_username)
        else:
            become_method = None
            become_username = ""
        # Always specify the normal SSH user as root by default.  Since this
        # task is normally running in the background under a service account,
        # it doesn't make sense to rely on ansible's default of using the
        # current user.
        ssh_username = ssh_username or 'root'
        inventory_script = self.get_path_to('..', 'plugins', 'inventory',
                                            'awxrest.py')
        args = ['ansible', '-i', inventory_script]
        if ad_hoc_command.job_type == 'check':
            args.append('--check')
        args.extend(['-u', ssh_username])
        if 'ssh_password' in kwargs.get('passwords', {}):
            args.append('--ask-pass')
        # We only specify sudo/su user and password if explicitly given by the
        # credential.  Credential should never specify both sudo and su.
        if ad_hoc_command.become_enabled:
            args.append('--become')
        if become_method:
            args.extend(['--become-method', become_method])
        if become_username:
            args.extend(['--become-user', become_username])
        if 'become_password' in kwargs.get('passwords', {}):
            args.append('--ask-become-pass')

        if ad_hoc_command.forks:  # FIXME: Max limit?
            args.append('--forks=%d' % ad_hoc_command.forks)
        if ad_hoc_command.verbosity:
            args.append('-%s' % ('v' * min(5, ad_hoc_command.verbosity)))

        if ad_hoc_command.extra_vars_dict:
            args.extend(['-e', json.dumps(ad_hoc_command.extra_vars_dict)])

        args.extend(['-m', ad_hoc_command.module_name])
        args.extend(['-a', ad_hoc_command.module_args])

        if ad_hoc_command.limit:
            args.append(ad_hoc_command.limit)
        else:
            args.append('all')

        return args

    def build_cwd(self, ad_hoc_command, **kwargs):
        return kwargs['private_data_dir']

    def get_idle_timeout(self):
        return getattr(settings, 'JOB_RUN_IDLE_TIMEOUT', None)

    def get_password_prompts(self):
        d = super(RunAdHocCommand, self).get_password_prompts()
        d[re.compile(r'Enter passphrase for .*:\s*?$', re.M)] = 'ssh_key_unlock'
        d[re.compile(r'Bad passphrase, try again for .*:\s*?$', re.M)] = ''
        d[re.compile(r'sudo password.*:\s*?$', re.M)] = 'become_password'
        d[re.compile(r'SUDO password.*:\s*?$', re.M)] = 'become_password'
        d[re.compile(r'su password.*:\s*?$', re.M)] = 'become_password'
        d[re.compile(r'SU password.*:\s*?$', re.M)] = 'become_password'
        d[re.compile(r'PBRUN password.*:\s*?$', re.M)] = 'become_password'
        d[re.compile(r'pbrun password.*:\s*?$', re.M)] = 'become_password'
        d[re.compile(r'PFEXEC password.*:\s*?$', re.M)] = 'become_password'
        d[re.compile(r'pfexec password.*:\s*?$', re.M)] = 'become_password'
        d[re.compile(r'RUNAS password.*:\s*?$', re.M)] = 'become_password'
        d[re.compile(r'runas password.*:\s*?$', re.M)] = 'become_password'
        d[re.compile(r'DZDO password.*:\s*?$', re.M)] = 'become_password'
        d[re.compile(r'dzdo password.*:\s*?$', re.M)] = 'become_password'
        d[re.compile(r'SSH password:\s*?$', re.M)] = 'ssh_password'
        d[re.compile(r'Password:\s*?$', re.M)] = 'ssh_password'
        return d

    def get_stdout_handle(self, instance):
        '''
        Wrap stdout file object to capture events.
        '''
        stdout_handle = super(RunAdHocCommand, self).get_stdout_handle(instance)

        if getattr(settings, 'USE_CALLBACK_QUEUE', False):
            dispatcher = CallbackQueueDispatcher()

            def ad_hoc_command_event_callback(event_data):
                event_data.setdefault('ad_hoc_command_id', instance.id)
                if 'uuid' in event_data:
                    cache_event = cache.get('ev-{}'.format(event_data['uuid']), None)
                    if cache_event is not None:
                        event_data.update(cache_event)
                dispatcher.dispatch(event_data)
        else:
            def ad_hoc_command_event_callback(event_data):
                event_data.setdefault('ad_hoc_command_id', instance.id)
                AdHocCommandEvent.create_from_data(**event_data)

        return OutputEventFilter(stdout_handle, ad_hoc_command_event_callback)

    def get_ssh_key_path(self, instance, **kwargs):
        '''
        If using an SSH key, return the path for use by ssh-agent.
        '''
        return kwargs.get('private_data_files', {}).get('ad_hoc_credential', '')

    def should_use_proot(self, instance, **kwargs):
        '''
        Return whether this task should use proot.
        '''
        return getattr(settings, 'AWX_PROOT_ENABLED', False)

    def post_run_hook(self, ad_hoc_command, status, **kwargs):
        '''
        Hook for actions to run after ad hoc command has completed.
        '''
        super(RunAdHocCommand, self).post_run_hook(ad_hoc_command, status, **kwargs)


class RunSystemJob(BaseTask):

    name = 'awx.main.tasks.run_system_job'
    model = SystemJob

    def build_args(self, system_job, **kwargs):
        args = ['tower-manage', system_job.job_type]
        try:
            json_vars = json.loads(system_job.extra_vars)
            if 'days' in json_vars and system_job.job_type != 'cleanup_facts':
                args.extend(['--days', str(json_vars.get('days', 60))])
            if 'dry_run' in json_vars and json_vars['dry_run'] and system_job.job_type != 'cleanup_facts':
                args.extend(['--dry-run'])
            if system_job.job_type == 'cleanup_jobs':
                args.extend(['--jobs', '--project-updates', '--inventory-updates',
                             '--management-jobs', '--ad-hoc-commands', '--workflow-jobs',
                             '--notifications'])
            if system_job.job_type == 'cleanup_facts':
                if 'older_than' in json_vars:
                    args.extend(['--older_than', str(json_vars['older_than'])])
                if 'granularity' in json_vars:
                    args.extend(['--granularity', str(json_vars['granularity'])])
        except Exception as e:
            logger.error("Failed to parse system job: " + str(e))
        return args

    def get_stdout_handle(self, instance):
        stdout_handle = super(RunSystemJob, self).get_stdout_handle(instance)

        def raw_callback(data):
            instance_actual = SystemJob.objects.get(pk=instance.pk)
            instance_actual.result_stdout_text += data
            instance_actual.save()
        return OutputEventFilter(stdout_handle, raw_callback=raw_callback)

    def build_env(self, instance, **kwargs):
        env = super(RunSystemJob, self).build_env(instance,
                                                  **kwargs)
        env = self.add_tower_venv(env)
        return env

    def build_cwd(self, instance, **kwargs):
        return settings.BASE_DIR<|MERGE_RESOLUTION|>--- conflicted
+++ resolved
@@ -1349,7 +1349,6 @@
             instance_actual.save()
         return OutputEventFilter(stdout_handle, raw_callback=raw_callback)
 
-<<<<<<< HEAD
     def _update_dependent_inventories(self, project_update, dependent_inventory_sources):
         for inv_src in dependent_inventory_sources:
             if inv_src.scm_last_revision == project_update.project.scm_revision:
@@ -1383,10 +1382,6 @@
                 logger.error('Encountered error updating project dependent inventory: {}'.format(e))
                 continue
 
-    def post_run_hook(self, instance, status, **kwargs):
-        p = instance.project
-        dependent_inventory_sources = p.scm_inventory_sources.all()
-=======
     def release_lock(self, instance):
         try:
             fcntl.flock(self.lock_fd, fcntl.LOCK_UN)
@@ -1426,8 +1421,8 @@
     def post_run_hook(self, instance, status, **kwargs):
         if instance.launch_type == 'sync':
             self.release_lock(instance)
-
->>>>>>> 3c0d4bf1
+        p = instance.project
+        dependent_inventory_sources = p.scm_inventory_sources.all()
         if instance.job_type == 'check' and status not in ('failed', 'canceled',):
             fd = open(self.revision_path, 'r')
             lines = fd.readlines()
