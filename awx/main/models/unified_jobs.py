--- conflicted
+++ resolved
@@ -343,10 +343,8 @@
         '''
         Create a new unified job based on this unified job template.
         '''
-<<<<<<< HEAD
         new_job_passwords = kwargs.pop('survey_passwords', {})
         eager_fields = kwargs.pop('_eager_fields', None)
-=======
 
         # automatically encrypt survey fields
         if hasattr(self, 'survey_spec') and getattr(self, 'survey_enabled', False):
@@ -357,7 +355,6 @@
                         kwargs['extra_vars'][key]
                     )
 
->>>>>>> fac7fd45
         unified_job_class = self._get_unified_job_class()
         fields = self._get_unified_job_field_names()
         unallowed_fields = set(kwargs.keys()) - set(fields)
