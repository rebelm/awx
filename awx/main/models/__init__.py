--- conflicted
+++ resolved
@@ -17,11 +17,8 @@
 from awx.main.models.activity_stream import * # noqa
 from awx.main.models.ha import * # noqa
 from awx.main.models.configuration import * # noqa
-<<<<<<< HEAD
 from awx.main.models.notifications import * # noqa
-=======
 from awx.main.models.fact import * # noqa
->>>>>>> 7ffe46fc
 
 # Monkeypatch Django serializer to ignore django-taggit fields (which break
 # the dumpdata command; see https://github.com/alex/django-taggit/issues/155).
